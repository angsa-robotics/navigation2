--- conflicted
+++ resolved
@@ -396,82 +396,55 @@
     double curr_eta = -1.0;
     if(!is_6dof_) {
       curr_eta = findEtaConstraint(
-        current_.twist.linear.x, command_->twist.linear.x, max_accels_[0], max_decels_[0]);
-      if (curr_eta > 0.0 && std::fabs(1.0 - curr_eta) > std::fabs(1.0 - eta)) {
-        eta = curr_eta;
-      }
-
-<<<<<<< HEAD
-    curr_eta = findEtaConstraint(
-      current_.twist.linear.x, command_->twist.linear.x, dt, max_accels_[0], max_decels_[0]);
-    if (curr_eta > 0.0 && std::fabs(1.0 - curr_eta) > std::fabs(1.0 - eta)) {
-      eta = curr_eta;
-    }
-
-    curr_eta = findEtaConstraint(
-      current_.twist.linear.y, command_->twist.linear.y, dt, max_accels_[1], max_decels_[1]);
-    if (curr_eta > 0.0 && std::fabs(1.0 - curr_eta) > std::fabs(1.0 - eta)) {
-      eta = curr_eta;
-    }
-
-    curr_eta = findEtaConstraint(
-      current_.twist.angular.z, command_->twist.angular.z, dt, max_accels_[2], max_decels_[2]);
-    if (curr_eta > 0.0 && std::fabs(1.0 - curr_eta) > std::fabs(1.0 - eta)) {
-      eta = curr_eta;
-    }
-  }
-
-  cmd_vel->twist.linear.x = applyConstraints(
-    current_.twist.linear.x, command_->twist.linear.x, dt, max_accels_[0], max_decels_[0], eta);
-  cmd_vel->twist.linear.y = applyConstraints(
-    current_.twist.linear.y, command_->twist.linear.y, dt, max_accels_[1], max_decels_[1], eta);
-  cmd_vel->twist.angular.z = applyConstraints(
-    current_.twist.angular.z, command_->twist.angular.z, dt, max_accels_[2], max_decels_[2], eta);
-=======
-      curr_eta = findEtaConstraint(
-        current_.twist.linear.y, command_->twist.linear.y, max_accels_[1], max_decels_[1]);
-      if (curr_eta > 0.0 && std::fabs(1.0 - curr_eta) > std::fabs(1.0 - eta)) {
-        eta = curr_eta;
-      }
-
-      curr_eta = findEtaConstraint(
-        current_.twist.angular.z, command_->twist.angular.z, max_accels_[2], max_decels_[2]);
+        current_.twist.linear.x, command_->twist.linear.x, dt, max_accels_[0], max_decels_[0]);
+      if (curr_eta > 0.0 && std::fabs(1.0 - curr_eta) > std::fabs(1.0 - eta)) {
+        eta = curr_eta;
+      }
+
+      curr_eta = findEtaConstraint(
+        current_.twist.linear.y, command_->twist.linear.y, dt, max_accels_[1], max_decels_[1]);
+      if (curr_eta > 0.0 && std::fabs(1.0 - curr_eta) > std::fabs(1.0 - eta)) {
+        eta = curr_eta;
+      }
+
+      curr_eta = findEtaConstraint(
+        current_.twist.angular.z, command_->twist.angular.z, dt, max_accels_[2], max_decels_[2]);
       if (curr_eta > 0.0 && std::fabs(1.0 - curr_eta) > std::fabs(1.0 - eta)) {
         eta = curr_eta;
       }
     } else {
       curr_eta = findEtaConstraint(
-        current_.twist.linear.x, command_->twist.linear.x, max_accels_[0], max_decels_[0]);
-      if (curr_eta > 0.0 && std::fabs(1.0 - curr_eta) > std::fabs(1.0 - eta)) {
-        eta = curr_eta;
-      }
-
-      curr_eta = findEtaConstraint(
-        current_.twist.linear.y, command_->twist.linear.y, max_accels_[1], max_decels_[1]);
-      if (curr_eta > 0.0 && std::fabs(1.0 - curr_eta) > std::fabs(1.0 - eta)) {
-        eta = curr_eta;
-      }
-
-      curr_eta = findEtaConstraint(
-        current_.twist.linear.z, command_->twist.linear.z, max_accels_[2], max_decels_[2]);
-      if (curr_eta > 0.0 && std::fabs(1.0 - curr_eta) > std::fabs(1.0 - eta)) {
-        eta = curr_eta;
-      }
-
-      curr_eta = findEtaConstraint(
-        current_.twist.angular.x, command_->twist.angular.x, max_accels_[3], max_decels_[3]);
-      if (curr_eta > 0.0 && std::fabs(1.0 - curr_eta) > std::fabs(1.0 - eta)) {
-        eta = curr_eta;
-      }
-
-      curr_eta = findEtaConstraint(
-        current_.twist.angular.y, command_->twist.angular.y, max_accels_[4], max_decels_[4]);
-      if (curr_eta > 0.0 && std::fabs(1.0 - curr_eta) > std::fabs(1.0 - eta)) {
-        eta = curr_eta;
-      }
-
-      curr_eta = findEtaConstraint(
-        current_.twist.angular.z, command_->twist.angular.z, max_accels_[5], max_decels_[5]);
+        current_.twist.linear.x, command_->twist.linear.x, dt, max_accels_[0], max_decels_[0]);
+      if (curr_eta > 0.0 && std::fabs(1.0 - curr_eta) > std::fabs(1.0 - eta)) {
+        eta = curr_eta;
+      }
+
+      curr_eta = findEtaConstraint(
+        current_.twist.linear.y, command_->twist.linear.y, dt, max_accels_[1], max_decels_[1]);
+      if (curr_eta > 0.0 && std::fabs(1.0 - curr_eta) > std::fabs(1.0 - eta)) {
+        eta = curr_eta;
+      }
+
+      curr_eta = findEtaConstraint(
+        current_.twist.linear.z, command_->twist.linear.z, dt, max_accels_[2], max_decels_[2]);
+      if (curr_eta > 0.0 && std::fabs(1.0 - curr_eta) > std::fabs(1.0 - eta)) {
+        eta = curr_eta;
+      }
+
+      curr_eta = findEtaConstraint(
+        current_.twist.angular.x, command_->twist.angular.x, dt, max_accels_[3], max_decels_[3]);
+      if (curr_eta > 0.0 && std::fabs(1.0 - curr_eta) > std::fabs(1.0 - eta)) {
+        eta = curr_eta;
+      }
+
+      curr_eta = findEtaConstraint(
+        current_.twist.angular.y, command_->twist.angular.y, dt, max_accels_[4], max_decels_[4]);
+      if (curr_eta > 0.0 && std::fabs(1.0 - curr_eta) > std::fabs(1.0 - eta)) {
+        eta = curr_eta;
+      }
+
+      curr_eta = findEtaConstraint(
+        current_.twist.angular.z, command_->twist.angular.z, dt, max_accels_[5], max_decels_[5]);
       if (curr_eta > 0.0 && std::fabs(1.0 - curr_eta) > std::fabs(1.0 - eta)) {
         eta = curr_eta;
       }
@@ -480,33 +453,29 @@
 
   if(!is_6dof_) {
     cmd_vel->twist.linear.x = applyConstraints(
-      current_.twist.linear.x, command_->twist.linear.x, max_accels_[0], max_decels_[0], eta);
+      current_.twist.linear.x, command_->twist.linear.x, dt, max_accels_[0], max_decels_[0], eta);
     cmd_vel->twist.linear.y = applyConstraints(
-      current_.twist.linear.y, command_->twist.linear.y, max_accels_[1], max_decels_[1], eta);
+      current_.twist.linear.y, command_->twist.linear.y, dt, max_accels_[1], max_decels_[1], eta);
     cmd_vel->twist.angular.z = applyConstraints(
-      current_.twist.angular.z, command_->twist.angular.z, max_accels_[2], max_decels_[2], eta);
+      current_.twist.angular.z, command_->twist.angular.z, dt, max_accels_[2], max_decels_[2], eta);
   } else {
     cmd_vel->twist.linear.x = applyConstraints(
-      current_.twist.linear.x, command_->twist.linear.x, max_accels_[0], max_decels_[0], eta);
+      current_.twist.linear.x, command_->twist.linear.x, dt, max_accels_[0], max_decels_[0], eta);
     cmd_vel->twist.linear.y = applyConstraints(
-      current_.twist.linear.y, command_->twist.linear.y, max_accels_[1], max_decels_[1], eta);
+      current_.twist.linear.y, command_->twist.linear.y, dt, max_accels_[1], max_decels_[1], eta);
     cmd_vel->twist.linear.z = applyConstraints(
-      current_.twist.linear.z, command_->twist.linear.z, max_accels_[2], max_decels_[2], eta);
+      current_.twist.linear.z, command_->twist.linear.z, dt, max_accels_[2], max_decels_[2], eta);
     cmd_vel->twist.angular.x = applyConstraints(
-      current_.twist.angular.x, command_->twist.angular.x, max_accels_[3], max_decels_[3], eta);
+      current_.twist.angular.x, command_->twist.angular.x, dt, max_accels_[3], max_decels_[3], eta);
     cmd_vel->twist.angular.y = applyConstraints(
-      current_.twist.angular.y, command_->twist.angular.y, max_accels_[4], max_decels_[4], eta);
+      current_.twist.angular.y, command_->twist.angular.y, dt, max_accels_[4], max_decels_[4], eta);
     cmd_vel->twist.angular.z = applyConstraints(
-      current_.twist.angular.z, command_->twist.angular.z, max_accels_[5], max_decels_[5], eta);
+      current_.twist.angular.z, command_->twist.angular.z, dt, max_accels_[5], max_decels_[5], eta);
   }
 
   last_cmd_ = *cmd_vel;
->>>>>>> 16acda89
-
-
-<<<<<<< HEAD
-  last_cmd_ = *cmd_vel;
-=======
+
+
   // Apply deadband restrictions & publish
   if(!is_6dof_) {
     cmd_vel->twist.linear.x =
@@ -532,7 +501,6 @@
     cmd_vel->twist.angular.z =
       fabs(cmd_vel->twist.angular.z) < deadband_velocities_[5] ? 0.0 : cmd_vel->twist.angular.z;
   }
->>>>>>> 16acda89
   smoothed_cmd_pub_->publish(std::move(cmd_vel));
   last_command_time_ = now();
 }
