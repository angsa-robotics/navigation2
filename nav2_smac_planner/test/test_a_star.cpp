// Copyright (c) 2020, Samsung Research America
//
// Licensed under the Apache License, Version 2.0 (the "License");
// you may not use this file except in compliance with the License.
// You may obtain a copy of the License at
//
//     http://www.apache.org/licenses/LICENSE-2.0
//
// Unless required by applicable law or agreed to in writing, software
// distributed under the License is distributed on an "AS IS" BASIS,
// WITHOUT WARRANTIES OR CONDITIONS OF ANY KIND, either express or implied.
// See the License for the specific language governing permissions and
// limitations under the License. Reserved.

#include <math.h>
#include <memory>
#include <string>
#include <vector>
#include <limits>

#include "gtest/gtest.h"
#include "rclcpp/rclcpp.hpp"
#include "nav2_costmap_2d/costmap_2d.hpp"
#include "nav2_costmap_2d/costmap_subscriber.hpp"
#include "nav2_util/lifecycle_node.hpp"
#include "nav2_smac_planner/node_hybrid.hpp"
#include "nav2_smac_planner/node_lattice.hpp"
#include "nav2_smac_planner/a_star.hpp"
#include "nav2_smac_planner/collision_checker.hpp"
#include "ament_index_cpp/get_package_share_directory.hpp"

TEST(AStarTest, test_a_star_2d)
{
  auto lnode = std::make_shared<rclcpp_lifecycle::LifecycleNode>("test");
  nav2_smac_planner::SearchInfo info;
  nav2_smac_planner::AStarAlgorithm<nav2_smac_planner::Node2D> a_star(
    nav2_smac_planner::MotionModel::TWOD, info);
  int max_iterations = 10000;
  float tolerance = 0.0;
  float some_tolerance = 20.0;
  int it_on_approach = 10;
  int terminal_checking_interval = 5000;
  double max_planning_time = 120.0;
  int num_it = 0;

  a_star.initialize(
    false, max_iterations, it_on_approach, terminal_checking_interval,
    max_planning_time, 0.0, 1);

  nav2_costmap_2d::Costmap2D * costmapA =
    new nav2_costmap_2d::Costmap2D(100, 100, 0.1, 0.0, 0.0, 0);
  // island in the middle of lethal cost to cross
  for (unsigned int i = 40; i <= 60; ++i) {
    for (unsigned int j = 40; j <= 60; ++j) {
      costmapA->setCost(i, j, 254);
    }
  }

  // Convert raw costmap into a costmap ros object
  auto costmap_ros = std::make_shared<nav2_costmap_2d::Costmap2DROS>();
  costmap_ros->on_configure(rclcpp_lifecycle::State());
  auto costmap = costmap_ros->getCostmap();
  *costmap = *costmapA;

  auto dummy_cancel_checker = []() {
      return false;
    };

  // functional case testing
  std::unique_ptr<nav2_smac_planner::GridCollisionChecker> checker =
    std::make_unique<nav2_smac_planner::GridCollisionChecker>(costmap_ros, 1, lnode);
  checker->setFootprint(nav2_costmap_2d::Footprint(), true, 0.0);
  a_star.setCollisionChecker(checker.get());
  a_star.setStart(20u, 20u, 0);
  a_star.setGoal(80u, 80u, 0);
  nav2_smac_planner::Node2D::CoordinateVector path;
  EXPECT_TRUE(a_star.createPath(path, num_it, tolerance, dummy_cancel_checker));
  EXPECT_EQ(num_it, 2414);

  // check path is the right size and collision free
  EXPECT_EQ(path.size(), 82u);
  for (unsigned int i = 0; i != path.size(); i++) {
    EXPECT_EQ(costmapA->getCost(path[i].x, path[i].y), 0);
  }

  // setting non-zero dim 3 for 2D search
  EXPECT_THROW(a_star.setGoal(0, 0, 10), std::runtime_error);
  EXPECT_THROW(a_star.setStart(0, 0, 10), std::runtime_error);

  path.clear();
  // failure cases with invalid inputs
  nav2_smac_planner::AStarAlgorithm<nav2_smac_planner::Node2D> a_star_2(
    nav2_smac_planner::MotionModel::TWOD, info);
  a_star_2.initialize(
    false, max_iterations, it_on_approach, terminal_checking_interval,
    max_planning_time, 0, 1);
  num_it = 0;
  EXPECT_THROW(
    a_star_2.createPath(
      path, num_it, tolerance,
      dummy_cancel_checker), std::runtime_error);
  a_star_2.setCollisionChecker(checker.get());
  num_it = 0;
  EXPECT_THROW(
    a_star_2.createPath(
      path, num_it, tolerance,
      dummy_cancel_checker), std::runtime_error);
  a_star_2.setStart(0, 0, 0);  // valid
  a_star_2.setGoal(50, 50, 0);  // invalid
  num_it = 0;
  EXPECT_THROW(
    a_star_2.createPath(
      path, num_it, tolerance,
      dummy_cancel_checker), std::runtime_error);
  num_it = 0;
  // invalid goal but liberal tolerance
  a_star_2.setStart(20, 20, 0);  // valid
  a_star_2.setGoal(50, 50, 0);  // invalid
  EXPECT_TRUE(a_star_2.createPath(path, num_it, some_tolerance, dummy_cancel_checker));
  EXPECT_EQ(path.size(), 21u);
  for (unsigned int i = 0; i != path.size(); i++) {
    EXPECT_EQ(costmapA->getCost(path[i].x, path[i].y), 0);
  }

  EXPECT_TRUE(a_star_2.getStart() != nullptr);
  EXPECT_TRUE(a_star_2.getGoal() != nullptr);
  EXPECT_EQ(a_star_2.getSizeX(), 100u);
  EXPECT_EQ(a_star_2.getSizeY(), 100u);
  EXPECT_EQ(a_star_2.getSizeDim3(), 1u);
  EXPECT_EQ(a_star_2.getToleranceHeuristic(), 20.0);
  EXPECT_EQ(a_star_2.getOnApproachMaxIterations(), 10);

<<<<<<< HEAD
  // test unused functions
  nav2_smac_planner::AnalyticExpansion<nav2_smac_planner::Node2D> expander(
    nav2_smac_planner::MotionModel::TWOD, info, false, 1);

  auto analytic_expansion_nodes =
    nav2_smac_planner::AnalyticExpansion<nav2_smac_planner::Node2D>::AnalyticExpansionNodes();
  EXPECT_EQ(expander.setAnalyticPath(nullptr, nullptr, analytic_expansion_nodes), nullptr);
  int dummy_int1 = 0;
  int dummy_int2 = 0;
  EXPECT_EQ(expander.tryAnalyticExpansion(nullptr, {}, {}, {},
  nullptr, dummy_int1, dummy_int2), nullptr);
  EXPECT_EQ(expander.refineAnalyticPath(nullptr, nullptr, nullptr,
    analytic_expansion_nodes), std::numeric_limits<float>::max());
  nav2_smac_planner::AnalyticExpansion<nav2_smac_planner::Node2D>::AnalyticExpansionNodes
    expected_nodes = expander.getAnalyticPath(nullptr, nullptr, nullptr, nullptr);
  EXPECT_EQ(expected_nodes.nodes.size(), 0);

=======
>>>>>>> 6206406d
  delete costmapA;
}

TEST(AStarTest, test_a_star_se2)
{
  auto lnode = std::make_shared<rclcpp_lifecycle::LifecycleNode>("test");
  nav2_smac_planner::SearchInfo info;
  info.change_penalty = 0.1;
  info.non_straight_penalty = 1.1;
  info.reverse_penalty = 2.0;
  info.minimum_turning_radius = 8;  // in grid coordinates
  info.retrospective_penalty = 0.015;
  info.analytic_expansion_max_length = 20.0;  // in grid coordinates
  info.analytic_expansion_ratio = 3.5;
  unsigned int size_theta = 72;
  info.cost_penalty = 1.7;
  nav2_smac_planner::AStarAlgorithm<nav2_smac_planner::NodeHybrid> a_star(
    nav2_smac_planner::MotionModel::DUBIN, info);
  int max_iterations = 10000;
  float tolerance = 10.0;
  int it_on_approach = 10;
  int terminal_checking_interval = 5000;
  double max_planning_time = 120.0;
  int num_it = 0;

  a_star.initialize(
    false, max_iterations, it_on_approach, terminal_checking_interval,
    max_planning_time, 401, size_theta);

  nav2_costmap_2d::Costmap2D * costmapA =
    new nav2_costmap_2d::Costmap2D(100, 100, 0.1, 0.0, 0.0, 0);
  // island in the middle of lethal cost to cross
  for (unsigned int i = 40; i <= 60; ++i) {
    for (unsigned int j = 40; j <= 60; ++j) {
      costmapA->setCost(i, j, 254);
    }
  }

  // Convert raw costmap into a costmap ros object
  auto costmap_ros = std::make_shared<nav2_costmap_2d::Costmap2DROS>();
  costmap_ros->on_configure(rclcpp_lifecycle::State());
  auto costmap = costmap_ros->getCostmap();
  *costmap = *costmapA;

  std::unique_ptr<nav2_smac_planner::GridCollisionChecker> checker =
    std::make_unique<nav2_smac_planner::GridCollisionChecker>(costmap_ros, size_theta, lnode);
  checker->setFootprint(nav2_costmap_2d::Footprint(), true, 0.0);

  // functional case testing
  a_star.setCollisionChecker(checker.get());
  a_star.setStart(10u, 10u, 0u);
  a_star.setGoal(80u, 80u, 40u);
  nav2_smac_planner::NodeHybrid::CoordinateVector path;
  std::unique_ptr<std::vector<std::tuple<float, float, float>>> expansions = nullptr;
  expansions = std::make_unique<std::vector<std::tuple<float, float, float>>>();

  auto dummy_cancel_checker = []() {
      return false;
    };

  EXPECT_TRUE(a_star.createPath(path, num_it, tolerance, dummy_cancel_checker, expansions.get()));

  // check path is the right size and collision free
  EXPECT_GT(num_it, 2000);
  EXPECT_NEAR(path.size(), 63u, 2u);
  for (unsigned int i = 0; i != path.size(); i++) {
    EXPECT_EQ(costmapA->getCost(path[i].x, path[i].y), 0);
  }
  // no skipped nodes
  for (unsigned int i = 1; i != path.size(); i++) {
    EXPECT_LT(hypotf(path[i].x - path[i - 1].x, path[i].y - path[i - 1].y), 2.1f);
  }

  // Expansions properly recorded
  EXPECT_GT(expansions->size(), 5u);

  delete costmapA;
  nav2_smac_planner::NodeHybrid::destroyStaticAssets();
}

TEST(AStarTest, test_a_star_analytic_expansion)
{
  auto lnode = std::make_shared<rclcpp_lifecycle::LifecycleNode>("test");
  nav2_smac_planner::SearchInfo info;
  info.change_penalty = 0.0;
  info.non_straight_penalty = 1.1;
  info.reverse_penalty = 0.0;
  info.minimum_turning_radius = 8;  // in grid coordinates
  info.retrospective_penalty = 0.015;
  info.analytic_expansion_max_length = 2000.0;  // in grid coordinates
  info.analytic_expansion_ratio = 3.5;
  unsigned int size_theta = 72;
  info.cost_penalty = 1.7;
  nav2_smac_planner::AStarAlgorithm<nav2_smac_planner::NodeHybrid> a_star(
    nav2_smac_planner::MotionModel::REEDS_SHEPP, info);
  int max_iterations = 10000;
  float tolerance = 10.0;
  int it_on_approach = 10;
  int terminal_checking_interval = 5000;
  double max_planning_time = 120.0;
  int num_it = 0;

  a_star.initialize(
    false, max_iterations, it_on_approach, terminal_checking_interval,
    max_planning_time, 401, size_theta);

  nav2_costmap_2d::Costmap2D * costmapA =
    new nav2_costmap_2d::Costmap2D(100, 100, 0.1, 0.0, 0.0, 0);

  // Convert raw costmap into a costmap ros object
  auto costmap_ros = std::make_shared<nav2_costmap_2d::Costmap2DROS>();
  costmap_ros->on_configure(rclcpp_lifecycle::State());
  auto costmap = costmap_ros->getCostmap();
  *costmap = *costmapA;

  std::unique_ptr<nav2_smac_planner::GridCollisionChecker> checker =
    std::make_unique<nav2_smac_planner::GridCollisionChecker>(costmap_ros, size_theta, lnode);
  checker->setFootprint(nav2_costmap_2d::Footprint(), true, 0.0);

  // should be a straight path running backwards
  a_star.setCollisionChecker(checker.get());
  a_star.setStart(80u, 0u, 0u);
  a_star.setGoal(20u, 0u, 0u);
  nav2_smac_planner::NodeHybrid::CoordinateVector path;
  std::unique_ptr<std::vector<std::tuple<float, float, float>>> expansions = nullptr;
  expansions = std::make_unique<std::vector<std::tuple<float, float, float>>>();

  auto dummy_cancel_checker = []() {
      return false;
    };

  EXPECT_TRUE(a_star.createPath(path, num_it, tolerance, dummy_cancel_checker, expansions.get()));

  // all straight with no wiggle
  for (unsigned int i = 0; i != path.size(); i++) {
    EXPECT_NEAR(path[i].theta, 0.0, 1e-3);
  }

  delete costmapA;
  nav2_smac_planner::NodeHybrid::destroyStaticAssets();
}

TEST(AStarTest, test_a_star_lattice)
{
  auto lnode = std::make_shared<rclcpp_lifecycle::LifecycleNode>("test");
  nav2_smac_planner::SearchInfo info;
  info.change_penalty = 0.05;
  info.non_straight_penalty = 1.05;
  info.reverse_penalty = 2.0;
  info.retrospective_penalty = 0.1;
  info.analytic_expansion_ratio = 3.5;
  info.lattice_filepath =
    ament_index_cpp::get_package_share_directory("nav2_smac_planner") +
    "/sample_primitives/5cm_resolution/0.5m_turning_radius/ackermann" +
    "/output.json";
  info.minimum_turning_radius = 8;  // in grid coordinates 0.4/0.05
  info.analytic_expansion_max_length = 20.0;  // in grid coordinates
  unsigned int size_theta = 16;
  info.cost_penalty = 2.0;
  nav2_smac_planner::AStarAlgorithm<nav2_smac_planner::NodeLattice> a_star(
    nav2_smac_planner::MotionModel::STATE_LATTICE, info);
  int max_iterations = 10000;
  float tolerance = 10.0;
  int terminal_checking_interval = 5000;
  double max_planning_time = 120.0;
  int num_it = 0;

  a_star.initialize(
    false, max_iterations,
    std::numeric_limits<int>::max(), terminal_checking_interval, max_planning_time, 401,
    size_theta);

  nav2_costmap_2d::Costmap2D * costmapA =
    new nav2_costmap_2d::Costmap2D(100, 100, 0.05, 0.0, 0.0, 0);
  // island in the middle of lethal cost to cross
  for (unsigned int i = 20; i <= 30; ++i) {
    for (unsigned int j = 20; j <= 30; ++j) {
      costmapA->setCost(i, j, 254);
    }
  }

  // Convert raw costmap into a costmap ros object
  auto costmap_ros = std::make_shared<nav2_costmap_2d::Costmap2DROS>();
  costmap_ros->on_configure(rclcpp_lifecycle::State());
  auto costmap = costmap_ros->getCostmap();
  *costmap = *costmapA;

  std::unique_ptr<nav2_smac_planner::GridCollisionChecker> checker =
    std::make_unique<nav2_smac_planner::GridCollisionChecker>(costmap_ros, size_theta, lnode);
  checker->setFootprint(nav2_costmap_2d::Footprint(), true, 0.0);

  auto dummy_cancel_checker = []() {
      return false;
    };

  // functional case testing
  a_star.setCollisionChecker(checker.get());
  a_star.setStart(5u, 5u, 0u);
  a_star.setGoal(40u, 40u, 1u);
  nav2_smac_planner::NodeLattice::CoordinateVector path;
  EXPECT_TRUE(a_star.createPath(path, num_it, tolerance, dummy_cancel_checker));

  // check path is the right size and collision free
  EXPECT_EQ(num_it, 22);
  EXPECT_GT(path.size(), 45u);
  for (unsigned int i = 0; i != path.size(); i++) {
    EXPECT_EQ(costmapA->getCost(path[i].x, path[i].y), 0);
  }
  // no skipped nodes
  for (unsigned int i = 1; i != path.size(); i++) {
    EXPECT_LT(hypotf(path[i].x - path[i - 1].x, path[i].y - path[i - 1].y), 2.1f);
  }

  delete costmapA;
  nav2_smac_planner::NodeHybrid::destroyStaticAssets();
}

TEST(AStarTest, test_se2_single_pose_path)
{
  auto lnode = std::make_shared<rclcpp_lifecycle::LifecycleNode>("test");
  nav2_smac_planner::SearchInfo info;
  info.change_penalty = 0.1;
  info.non_straight_penalty = 1.1;
  info.reverse_penalty = 2.0;
  info.retrospective_penalty = 0.0;
  info.minimum_turning_radius = 8;  // in grid coordinates
  info.analytic_expansion_max_length = 20.0;  // in grid coordinates
  info.analytic_expansion_ratio = 3.5;
  unsigned int size_theta = 72;
  info.cost_penalty = 1.7;
  nav2_smac_planner::AStarAlgorithm<nav2_smac_planner::NodeHybrid> a_star(
    nav2_smac_planner::MotionModel::DUBIN, info);
  int max_iterations = 100;
  float tolerance = 10.0;
  int it_on_approach = 10;
  int terminal_checking_interval = 5000;
  double max_planning_time = 120.0;
  int num_it = 0;

  a_star.initialize(
    false, max_iterations, it_on_approach, terminal_checking_interval,
    max_planning_time, 401, size_theta);

  nav2_costmap_2d::Costmap2D * costmapA =
    new nav2_costmap_2d::Costmap2D(100, 100, 0.1, 0.0, 0.0, 0);

  // Convert raw costmap into a costmap ros object
  auto costmap_ros = std::make_shared<nav2_costmap_2d::Costmap2DROS>();
  costmap_ros->on_configure(rclcpp_lifecycle::State());
  auto costmap = costmap_ros->getCostmap();
  *costmap = *costmapA;

  std::unique_ptr<nav2_smac_planner::GridCollisionChecker> checker =
    std::make_unique<nav2_smac_planner::GridCollisionChecker>(costmap_ros, size_theta, lnode);
  checker->setFootprint(nav2_costmap_2d::Footprint(), true, 0.0);

  auto dummy_cancel_checker = []() {
      return false;
    };
  // functional case testing
  a_star.setCollisionChecker(checker.get());
  a_star.setStart(10u, 10u, 0u);
  // Goal is one costmap cell away
  a_star.setGoal(12u, 10u, 0u);
  nav2_smac_planner::NodeHybrid::CoordinateVector path;
  EXPECT_TRUE(a_star.createPath(path, num_it, tolerance, dummy_cancel_checker));

  // Check that the path is length one
  // With the current implementation, this produces a longer path
  // EXPECT_EQ(path.size(), 1u);
  EXPECT_GE(path.size(), 1u);

  delete costmapA;
  nav2_smac_planner::NodeHybrid::destroyStaticAssets();
}

TEST(AStarTest, test_constants)
{
  nav2_smac_planner::MotionModel mm = nav2_smac_planner::MotionModel::UNKNOWN;  // unknown
  EXPECT_EQ(nav2_smac_planner::toString(mm), std::string("Unknown"));
  mm = nav2_smac_planner::MotionModel::TWOD;  // 2d
  EXPECT_EQ(nav2_smac_planner::toString(mm), std::string("2D"));
  mm = nav2_smac_planner::MotionModel::DUBIN;  // dubin
  EXPECT_EQ(nav2_smac_planner::toString(mm), std::string("Dubin"));
  mm = nav2_smac_planner::MotionModel::REEDS_SHEPP;  // reeds-shepp
  EXPECT_EQ(nav2_smac_planner::toString(mm), std::string("Reeds-Shepp"));

  EXPECT_EQ(
    nav2_smac_planner::fromString(
      "2D"), nav2_smac_planner::MotionModel::TWOD);
  EXPECT_EQ(nav2_smac_planner::fromString("DUBIN"), nav2_smac_planner::MotionModel::DUBIN);
  EXPECT_EQ(
    nav2_smac_planner::fromString(
      "REEDS_SHEPP"), nav2_smac_planner::MotionModel::REEDS_SHEPP);
  EXPECT_EQ(nav2_smac_planner::fromString("NONE"), nav2_smac_planner::MotionModel::UNKNOWN);
}

int main(int argc, char **argv)
{
  ::testing::InitGoogleTest(&argc, argv);

  rclcpp::init(0, nullptr);

  int result = RUN_ALL_TESTS();

  rclcpp::shutdown();

  return result;
}<|MERGE_RESOLUTION|>--- conflicted
+++ resolved
@@ -130,26 +130,6 @@
   EXPECT_EQ(a_star_2.getToleranceHeuristic(), 20.0);
   EXPECT_EQ(a_star_2.getOnApproachMaxIterations(), 10);
 
-<<<<<<< HEAD
-  // test unused functions
-  nav2_smac_planner::AnalyticExpansion<nav2_smac_planner::Node2D> expander(
-    nav2_smac_planner::MotionModel::TWOD, info, false, 1);
-
-  auto analytic_expansion_nodes =
-    nav2_smac_planner::AnalyticExpansion<nav2_smac_planner::Node2D>::AnalyticExpansionNodes();
-  EXPECT_EQ(expander.setAnalyticPath(nullptr, nullptr, analytic_expansion_nodes), nullptr);
-  int dummy_int1 = 0;
-  int dummy_int2 = 0;
-  EXPECT_EQ(expander.tryAnalyticExpansion(nullptr, {}, {}, {},
-  nullptr, dummy_int1, dummy_int2), nullptr);
-  EXPECT_EQ(expander.refineAnalyticPath(nullptr, nullptr, nullptr,
-    analytic_expansion_nodes), std::numeric_limits<float>::max());
-  nav2_smac_planner::AnalyticExpansion<nav2_smac_planner::Node2D>::AnalyticExpansionNodes
-    expected_nodes = expander.getAnalyticPath(nullptr, nullptr, nullptr, nullptr);
-  EXPECT_EQ(expected_nodes.nodes.size(), 0);
-
-=======
->>>>>>> 6206406d
   delete costmapA;
 }
 
