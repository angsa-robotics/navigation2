// Copyright (c) 2019 Intel Corporation
// Copyright (c) 2025 Angsa Robotics
//
// Licensed under the Apache License, Version 2.0 (the "License");
// you may not use this file except in compliance with the License.
// You may obtain a copy of the License at
//
//     http://www.apache.org/licenses/LICENSE-2.0
//
// Unless required by applicable law or agreed to in writing, software
// distributed under the License is distributed on an "AS IS" BASIS,
// WITHOUT WARRANTIES OR CONDITIONS OF ANY KIND, either express or implied.
// See the License for the specific language governing permissions and
// limitations under the License.
//
// Modified by: Shivang Patel (shivaang14@gmail.com)

#include <memory>
#include <string>
#include <vector>
#include <algorithm>
#include <cmath>

#include "nav2_costmap_2d/footprint_collision_checker.hpp"

#include "nav2_costmap_2d/cost_values.hpp"
#include "nav2_costmap_2d/exceptions.hpp"
#include "nav2_costmap_2d/footprint.hpp"
#include "nav2_util/line_iterator.hpp"

using namespace std::chrono_literals;

namespace nav2_costmap_2d
{

// Simple 2D point structure
struct Point2D
{
  int x, y;
  Point2D(int x_val, int y_val)
  : x(x_val), y(y_val) {}
};

// Simple rectangle structure
struct Rectangle
{
  int x, y, width, height;
  Rectangle(int x_val, int y_val, int w, int h)
  : x(x_val), y(y_val), width(w), height(h) {}
};

// Calculate bounding rectangle for a set of points
Rectangle calculateBoundingRect(const std::vector<Point2D> & points)
{
  if (points.empty()) {
    return Rectangle(0, 0, 0, 0);
  }

  int min_x = points[0].x;
  int max_x = points[0].x;
  int min_y = points[0].y;
  int max_y = points[0].y;

  for (const auto & pt : points) {
    min_x = std::min(min_x, pt.x);
    max_x = std::max(max_x, pt.x);
    min_y = std::min(min_y, pt.y);
    max_y = std::max(max_y, pt.y);
  }

  return Rectangle(min_x, min_y, max_x - min_x + 1, max_y - min_y + 1);
}

// Point-in-polygon test using ray casting algorithm
bool isPointInPolygon(int x, int y, const std::vector<Point2D> & polygon)
{
  if (polygon.size() < 3) {
    return false;
  }

  bool inside = false;
  size_t j = polygon.size() - 1;

  for (size_t i = 0; i < polygon.size(); i++) {
    if (((polygon[i].y > y) != (polygon[j].y > y)) &&
      (x <
      (polygon[j].x - polygon[i].x) * (y - polygon[i].y) / (polygon[j].y - polygon[i].y) +
      polygon[i].x))
    {
      inside = !inside;
    }
    j = i;
  }

  return inside;
}

template<typename CostmapT>
FootprintCollisionChecker<CostmapT>::FootprintCollisionChecker()
: costmap_(nullptr)
{
}

template<typename CostmapT>
FootprintCollisionChecker<CostmapT>::FootprintCollisionChecker(
  CostmapT costmap)
: costmap_(costmap)
{
}

template<typename CostmapT>
double FootprintCollisionChecker<CostmapT>::footprintCost(
  const Footprint & footprint,
  bool check_full_area)
{
<<<<<<< HEAD
  // First check the perimeter
  unsigned int x0, x1, y0, y1;
  double footprint_cost = 0.0;

  // get the cell coord of the first point
  if (!worldToMap(footprint[0].x, footprint[0].y, x0, y0)) {
=======
  if (footprint.empty()) {
>>>>>>> 434022ed
    return static_cast<double>(NO_INFORMATION);
  }

  // Pre-convert all footprint points to map coordinates once
  std::vector<Point2D> polygon_points;
  polygon_points.reserve(footprint.size());

  for (const auto & point : footprint) {
    unsigned int mx, my;
    if (!worldToMap(point.x, point.y, mx, my)) {
      return static_cast<double>(NO_INFORMATION);
    }
    polygon_points.emplace_back(static_cast<int>(mx), static_cast<int>(my));
  }

  // Check perimeter using pre-converted coordinates
  double perimeter_cost = 0.0;
  for (size_t i = 0; i < polygon_points.size(); ++i) {
    size_t next_i = (i + 1) % polygon_points.size();
    double line_cost = lineCost(
      polygon_points[i].x, polygon_points[next_i].x,
      polygon_points[i].y, polygon_points[next_i].y);
    
    perimeter_cost = std::max(perimeter_cost, line_cost);
    
    // Early termination if lethal obstacle found
    if (perimeter_cost == static_cast<double>(LETHAL_OBSTACLE)) {
      return perimeter_cost;
    }
  }

<<<<<<< HEAD
  // we also need to connect the first point in the footprint to the last point
  // the last iteration's x1, y1 are the last footprint point's coordinates
  double perimeter_cost = std::max(lineCost(xstart, x1, ystart, y1), footprint_cost);

  // If perimeter check found collision or full area check not requested, return perimeter result
  if (perimeter_cost == static_cast<double>(LETHAL_OBSTACLE) || !check_full_area) {
    return perimeter_cost;
  }

  // If no collision on perimeter and full area check requested, rasterize the full area

  // Convert footprint to map coordinates for rasterization
  std::vector<Point2D> polygon_points;
  polygon_points.reserve(footprint.size());

  for (const auto & point : footprint) {
    unsigned int mx, my;
    if (!worldToMap(point.x, point.y, mx, my)) {
      return static_cast<double>(NO_INFORMATION);
    }
    polygon_points.emplace_back(static_cast<int>(mx), static_cast<int>(my));
  }

  // Find bounding box for the polygon
  Rectangle bbox = calculateBoundingRect(polygon_points);
=======
  // If perimeter check found collision or full area check not requested, return perimeter result
  if (perimeter_cost == static_cast<double>(LETHAL_OBSTACLE) || !check_full_area) {
    return perimeter_cost;
  }

  // If no collision on perimeter and full area check requested, rasterize the full area
  Rectangle bbox = calculateBoundingRect(polygon_points);
  
  // Clamp bounding box to costmap dimensions for safety
  unsigned int costmap_width = costmap_->getSizeInCellsX();
  unsigned int costmap_height = costmap_->getSizeInCellsY();
  
  int min_x = std::max(0, bbox.x);
  int min_y = std::max(0, bbox.y);
  int max_x = std::min(static_cast<int>(costmap_width - 1), bbox.x + bbox.width - 1);
  int max_y = std::min(static_cast<int>(costmap_height - 1), bbox.y + bbox.height - 1);
>>>>>>> 434022ed

  // Translate polygon points to bounding box coordinates
  std::vector<Point2D> bbox_polygon;
  bbox_polygon.reserve(polygon_points.size());
  for (const auto & pt : polygon_points) {
    bbox_polygon.emplace_back(pt.x - bbox.x, pt.y - bbox.y);
  }

  double max_cost = perimeter_cost;

<<<<<<< HEAD
  // Iterate through the bounding box and check costs only for cells inside the polygon
  for (int y = 0; y < bbox.height; ++y) {
    for (int x = 0; x < bbox.width; ++x) {
      if (isPointInPolygon(x, y, bbox_polygon)) {  // Cell is inside polygon
        // Convert back to map coordinates
        unsigned int map_x = static_cast<unsigned int>(bbox.x + x);
        unsigned int map_y = static_cast<unsigned int>(bbox.y + y);

        double cell_cost = pointCost(static_cast<int>(map_x), static_cast<int>(map_y));
=======
  // Iterate through the clamped bounding box and check costs only for cells inside the polygon
  for (int y = min_y; y <= max_y; ++y) {
    for (int x = min_x; x <= max_x; ++x) {
      // Convert to bounding box coordinates for polygon test
      int bbox_x = x - bbox.x;
      int bbox_y = y - bbox.y;
      
      if (isPointInPolygon(bbox_x, bbox_y, bbox_polygon)) {
        double cell_cost = pointCost(x, y);
>>>>>>> 434022ed

        // Early termination if lethal obstacle found
        if (cell_cost == static_cast<double>(LETHAL_OBSTACLE)) {
          return cell_cost;
        }

        max_cost = std::max(max_cost, cell_cost);
      }
    }
  }

  return max_cost;
}

template<typename CostmapT>
double FootprintCollisionChecker<CostmapT>::lineCost(int x0, int x1, int y0, int y1) const
{
  double line_cost = 0.0;
  double point_cost = -1.0;

  for (nav2_util::LineIterator line(x0, y0, x1, y1); line.isValid(); line.advance()) {
    point_cost = pointCost(line.getX(), line.getY());   // Score the current point

    // if in collision, no need to continue
    if (point_cost == static_cast<double>(LETHAL_OBSTACLE)) {
      return point_cost;
    }

    if (line_cost < point_cost) {
      line_cost = point_cost;
    }
  }

  return line_cost;
}

template<typename CostmapT>
bool FootprintCollisionChecker<CostmapT>::worldToMap(
  double wx, double wy, unsigned int & mx, unsigned int & my)
{
  return costmap_->worldToMap(wx, wy, mx, my);
}

template<typename CostmapT>
double FootprintCollisionChecker<CostmapT>::pointCost(int x, int y) const
{
  // Bounds checking to prevent segmentation faults
  if (x < 0 || y < 0 || 
      x >= static_cast<int>(costmap_->getSizeInCellsX()) || 
      y >= static_cast<int>(costmap_->getSizeInCellsY())) {
    return static_cast<double>(LETHAL_OBSTACLE);
  }
  
  return static_cast<double>(costmap_->getCost(x, y));
}

template<typename CostmapT>
void FootprintCollisionChecker<CostmapT>::setCostmap(CostmapT costmap)
{
  costmap_ = costmap;
}

template<typename CostmapT>
double FootprintCollisionChecker<CostmapT>::footprintCostAtPose(
  double x, double y, double theta, const Footprint & footprint, bool check_full_area)
{
  double cos_th = cos(theta);
  double sin_th = sin(theta);
  Footprint oriented_footprint;
  oriented_footprint.reserve(footprint.size());
  geometry_msgs::msg::Point new_pt;
  for (unsigned int i = 0; i < footprint.size(); ++i) {
    new_pt.x = x + (footprint[i].x * cos_th - footprint[i].y * sin_th);
    new_pt.y = y + (footprint[i].x * sin_th + footprint[i].y * cos_th);
    oriented_footprint.push_back(new_pt);
  }

  return footprintCost(oriented_footprint, check_full_area);
}

// declare our valid template parameters
template class FootprintCollisionChecker<std::shared_ptr<nav2_costmap_2d::Costmap2D>>;
template class FootprintCollisionChecker<nav2_costmap_2d::Costmap2D *>;

}  // namespace nav2_costmap_2d<|MERGE_RESOLUTION|>--- conflicted
+++ resolved
@@ -113,20 +113,50 @@
   const Footprint & footprint,
   bool check_full_area)
 {
-<<<<<<< HEAD
   // First check the perimeter
   unsigned int x0, x1, y0, y1;
   double footprint_cost = 0.0;
 
   // get the cell coord of the first point
   if (!worldToMap(footprint[0].x, footprint[0].y, x0, y0)) {
-=======
-  if (footprint.empty()) {
->>>>>>> 434022ed
     return static_cast<double>(NO_INFORMATION);
   }
 
-  // Pre-convert all footprint points to map coordinates once
+  // cache the start to eliminate a worldToMap call
+  unsigned int xstart = x0;
+  unsigned int ystart = y0;
+
+  // we need to rasterize each line in the footprint
+  for (unsigned int i = 0; i < footprint.size() - 1; ++i) {
+    // get the cell coord of the second point
+    if (!worldToMap(footprint[i + 1].x, footprint[i + 1].y, x1, y1)) {
+      return static_cast<double>(NO_INFORMATION);
+    }
+
+    footprint_cost = std::max(lineCost(x0, x1, y0, y1), footprint_cost);
+
+    // the second point is next iteration's first point
+    x0 = x1;
+    y0 = y1;
+
+    // if in collision, no need to continue
+    if (footprint_cost == static_cast<double>(LETHAL_OBSTACLE)) {
+      return footprint_cost;
+    }
+  }
+
+  // we also need to connect the first point in the footprint to the last point
+  // the last iteration's x1, y1 are the last footprint point's coordinates
+  double perimeter_cost = std::max(lineCost(xstart, x1, ystart, y1), footprint_cost);
+
+  // If perimeter check found collision or full area check not requested, return perimeter result
+  if (perimeter_cost == static_cast<double>(LETHAL_OBSTACLE) || !check_full_area) {
+    return perimeter_cost;
+  }
+
+  // If no collision on perimeter and full area check requested, rasterize the full area
+
+  // Convert footprint to map coordinates for rasterization
   std::vector<Point2D> polygon_points;
   polygon_points.reserve(footprint.size());
 
@@ -138,66 +168,8 @@
     polygon_points.emplace_back(static_cast<int>(mx), static_cast<int>(my));
   }
 
-  // Check perimeter using pre-converted coordinates
-  double perimeter_cost = 0.0;
-  for (size_t i = 0; i < polygon_points.size(); ++i) {
-    size_t next_i = (i + 1) % polygon_points.size();
-    double line_cost = lineCost(
-      polygon_points[i].x, polygon_points[next_i].x,
-      polygon_points[i].y, polygon_points[next_i].y);
-    
-    perimeter_cost = std::max(perimeter_cost, line_cost);
-    
-    // Early termination if lethal obstacle found
-    if (perimeter_cost == static_cast<double>(LETHAL_OBSTACLE)) {
-      return perimeter_cost;
-    }
-  }
-
-<<<<<<< HEAD
-  // we also need to connect the first point in the footprint to the last point
-  // the last iteration's x1, y1 are the last footprint point's coordinates
-  double perimeter_cost = std::max(lineCost(xstart, x1, ystart, y1), footprint_cost);
-
-  // If perimeter check found collision or full area check not requested, return perimeter result
-  if (perimeter_cost == static_cast<double>(LETHAL_OBSTACLE) || !check_full_area) {
-    return perimeter_cost;
-  }
-
-  // If no collision on perimeter and full area check requested, rasterize the full area
-
-  // Convert footprint to map coordinates for rasterization
-  std::vector<Point2D> polygon_points;
-  polygon_points.reserve(footprint.size());
-
-  for (const auto & point : footprint) {
-    unsigned int mx, my;
-    if (!worldToMap(point.x, point.y, mx, my)) {
-      return static_cast<double>(NO_INFORMATION);
-    }
-    polygon_points.emplace_back(static_cast<int>(mx), static_cast<int>(my));
-  }
-
   // Find bounding box for the polygon
   Rectangle bbox = calculateBoundingRect(polygon_points);
-=======
-  // If perimeter check found collision or full area check not requested, return perimeter result
-  if (perimeter_cost == static_cast<double>(LETHAL_OBSTACLE) || !check_full_area) {
-    return perimeter_cost;
-  }
-
-  // If no collision on perimeter and full area check requested, rasterize the full area
-  Rectangle bbox = calculateBoundingRect(polygon_points);
-  
-  // Clamp bounding box to costmap dimensions for safety
-  unsigned int costmap_width = costmap_->getSizeInCellsX();
-  unsigned int costmap_height = costmap_->getSizeInCellsY();
-  
-  int min_x = std::max(0, bbox.x);
-  int min_y = std::max(0, bbox.y);
-  int max_x = std::min(static_cast<int>(costmap_width - 1), bbox.x + bbox.width - 1);
-  int max_y = std::min(static_cast<int>(costmap_height - 1), bbox.y + bbox.height - 1);
->>>>>>> 434022ed
 
   // Translate polygon points to bounding box coordinates
   std::vector<Point2D> bbox_polygon;
@@ -208,7 +180,6 @@
 
   double max_cost = perimeter_cost;
 
-<<<<<<< HEAD
   // Iterate through the bounding box and check costs only for cells inside the polygon
   for (int y = 0; y < bbox.height; ++y) {
     for (int x = 0; x < bbox.width; ++x) {
@@ -218,17 +189,6 @@
         unsigned int map_y = static_cast<unsigned int>(bbox.y + y);
 
         double cell_cost = pointCost(static_cast<int>(map_x), static_cast<int>(map_y));
-=======
-  // Iterate through the clamped bounding box and check costs only for cells inside the polygon
-  for (int y = min_y; y <= max_y; ++y) {
-    for (int x = min_x; x <= max_x; ++x) {
-      // Convert to bounding box coordinates for polygon test
-      int bbox_x = x - bbox.x;
-      int bbox_y = y - bbox.y;
-      
-      if (isPointInPolygon(bbox_x, bbox_y, bbox_polygon)) {
-        double cell_cost = pointCost(x, y);
->>>>>>> 434022ed
 
         // Early termination if lethal obstacle found
         if (cell_cost == static_cast<double>(LETHAL_OBSTACLE)) {
