// Copyright (c) 2019 Intel Corporation
//
// Licensed under the Apache License, Version 2.0 (the "License");
// you may not use this file except in compliance with the License.
// You may obtain a copy of the License at
//
//     http://www.apache.org/licenses/LICENSE-2.0
//
// Unless required by applicable law or agreed to in writing, software
// distributed under the License is distributed on an "AS IS" BASIS,
// WITHOUT WARRANTIES OR CONDITIONS OF ANY KIND, either express or implied.
// See the License for the specific language governing permissions and
// limitations under the License.
//
// Modified by: Shivang Patel (shivaang14@gmail.com)

#include <memory>
#include <string>
#include <vector>
#include <algorithm>
#include <cmath>
<<<<<<< HEAD

=======
>>>>>>> fdaec857
#include <opencv2/imgproc.hpp>

#include "nav2_costmap_2d/footprint_collision_checker.hpp"

#include "nav2_costmap_2d/cost_values.hpp"
#include "nav2_costmap_2d/exceptions.hpp"
#include "nav2_costmap_2d/footprint.hpp"
#include "nav2_util/line_iterator.hpp"

using namespace std::chrono_literals;

namespace nav2_costmap_2d
{

template<typename CostmapT>
FootprintCollisionChecker<CostmapT>::FootprintCollisionChecker()
: costmap_(nullptr)
{
}

template<typename CostmapT>
FootprintCollisionChecker<CostmapT>::FootprintCollisionChecker(
  CostmapT costmap)
: costmap_(costmap)
{
}

template<typename CostmapT>
<<<<<<< HEAD
double FootprintCollisionChecker<CostmapT>::footprintCost(const Footprint & footprint, bool check_full_area)
=======
double FootprintCollisionChecker<CostmapT>::footprintCost(
  const Footprint & footprint,
  bool check_full_area)
>>>>>>> fdaec857
{
  // First check the perimeter
  unsigned int x0, x1, y0, y1;
  double footprint_cost = 0.0;

  // get the cell coord of the first point
  if (!worldToMap(footprint[0].x, footprint[0].y, x0, y0)) {
    return static_cast<double>(NO_INFORMATION);
  }

  // cache the start to eliminate a worldToMap call
  unsigned int xstart = x0;
  unsigned int ystart = y0;

  // we need to rasterize each line in the footprint
  for (unsigned int i = 0; i < footprint.size() - 1; ++i) {
    // get the cell coord of the second point
    if (!worldToMap(footprint[i + 1].x, footprint[i + 1].y, x1, y1)) {
      return static_cast<double>(NO_INFORMATION);
    }

    footprint_cost = std::max(lineCost(x0, x1, y0, y1), footprint_cost);

    // the second point is next iteration's first point
    x0 = x1;
    y0 = y1;

    // if in collision, no need to continue
    if (footprint_cost == static_cast<double>(LETHAL_OBSTACLE)) {
      return footprint_cost;
    }
  }

  // we also need to connect the first point in the footprint to the last point
  // the last iteration's x1, y1 are the last footprint point's coordinates
  double perimeter_cost = std::max(lineCost(xstart, x1, ystart, y1), footprint_cost);
<<<<<<< HEAD
  
  // If perimeter check found collision or full area check not requested, return perimeter result
  if (perimeter_cost == static_cast<double>(LETHAL_OBSTACLE) || !check_full_area) {
    return perimeter_cost;
  }
  
  // If no collision on perimeter and full area check requested, rasterize the full area
  
  // Convert footprint to map coordinates for rasterization
  std::vector<cv::Point> polygon_points;
  polygon_points.reserve(footprint.size());
  
  for (const auto& point : footprint) {
    unsigned int mx, my;
    if (!worldToMap(point.x, point.y, mx, my)) {
      return static_cast<double>(NO_INFORMATION);
    }
    polygon_points.emplace_back(static_cast<int>(mx), static_cast<int>(my));
  }
  
  // Find bounding box for the polygon
  cv::Rect bbox = cv::boundingRect(polygon_points);
  
  // Create a mask for the polygon area
  cv::Mat mask = cv::Mat::zeros(bbox.height, bbox.width, CV_8UC1);
  
  // Translate polygon points to mask coordinates (relative to bounding box)
  std::vector<cv::Point> mask_points;
  mask_points.reserve(polygon_points.size());
  for (const auto& pt : polygon_points) {
    mask_points.emplace_back(pt.x - bbox.x, pt.y - bbox.y);
  }
  
  // Fill the polygon in the mask using OpenCV rasterization
  cv::fillPoly(mask, std::vector<std::vector<cv::Point>>{mask_points}, cv::Scalar(255));
  
  double max_cost = perimeter_cost;
  
=======

  // If perimeter check found collision or full area check not requested, return perimeter result
  if (perimeter_cost == static_cast<double>(LETHAL_OBSTACLE) || !check_full_area) {
    return perimeter_cost;
  }

  // If no collision on perimeter and full area check requested, rasterize the full area

  // Convert footprint to map coordinates for rasterization
  std::vector<cv::Point> polygon_points;
  polygon_points.reserve(footprint.size());

  for (const auto & point : footprint) {
    unsigned int mx, my;
    if (!worldToMap(point.x, point.y, mx, my)) {
      return static_cast<double>(NO_INFORMATION);
    }
    polygon_points.emplace_back(static_cast<int>(mx), static_cast<int>(my));
  }

  // Find bounding box for the polygon
  cv::Rect bbox = cv::boundingRect(polygon_points);

  // Create a mask for the polygon area
  cv::Mat mask = cv::Mat::zeros(bbox.height, bbox.width, CV_8UC1);

  // Translate polygon points to mask coordinates (relative to bounding box)
  std::vector<cv::Point> mask_points;
  mask_points.reserve(polygon_points.size());
  for (const auto & pt : polygon_points) {
    mask_points.emplace_back(pt.x - bbox.x, pt.y - bbox.y);
  }

  // Fill the polygon in the mask using OpenCV rasterization
  cv::fillPoly(mask, std::vector<std::vector<cv::Point>>{mask_points}, cv::Scalar(255));

  double max_cost = perimeter_cost;

>>>>>>> fdaec857
  // Iterate through the mask and check costs only for cells inside the polygon
  for (int y = 0; y < mask.rows; ++y) {
    for (int x = 0; x < mask.cols; ++x) {
      if (mask.at<uint8_t>(y, x) > 0) {  // Cell is inside polygon
        // Convert back to map coordinates
        unsigned int map_x = static_cast<unsigned int>(bbox.x + x);
        unsigned int map_y = static_cast<unsigned int>(bbox.y + y);
<<<<<<< HEAD
        
        double cell_cost = pointCost(static_cast<int>(map_x), static_cast<int>(map_y));
        
=======

        double cell_cost = pointCost(static_cast<int>(map_x), static_cast<int>(map_y));

>>>>>>> fdaec857
        // Early termination if lethal obstacle found
        if (cell_cost == static_cast<double>(LETHAL_OBSTACLE)) {
          return cell_cost;
        }
<<<<<<< HEAD
        
=======

>>>>>>> fdaec857
        max_cost = std::max(max_cost, cell_cost);
      }
    }
  }

  return max_cost;
}

template<typename CostmapT>
double FootprintCollisionChecker<CostmapT>::lineCost(int x0, int x1, int y0, int y1) const
{
  double line_cost = 0.0;
  double point_cost = -1.0;

  for (nav2_util::LineIterator line(x0, y0, x1, y1); line.isValid(); line.advance()) {
    point_cost = pointCost(line.getX(), line.getY());   // Score the current point

    // if in collision, no need to continue
    if (point_cost == static_cast<double>(LETHAL_OBSTACLE)) {
      return point_cost;
    }

    if (line_cost < point_cost) {
      line_cost = point_cost;
    }
  }

  return line_cost;
}

template<typename CostmapT>
bool FootprintCollisionChecker<CostmapT>::worldToMap(
  double wx, double wy, unsigned int & mx, unsigned int & my)
{
  return costmap_->worldToMap(wx, wy, mx, my);
}

template<typename CostmapT>
double FootprintCollisionChecker<CostmapT>::pointCost(int x, int y) const
{
  return static_cast<double>(costmap_->getCost(x, y));
}

template<typename CostmapT>
void FootprintCollisionChecker<CostmapT>::setCostmap(CostmapT costmap)
{
  costmap_ = costmap;
}

template<typename CostmapT>
double FootprintCollisionChecker<CostmapT>::footprintCostAtPose(
  double x, double y, double theta, const Footprint & footprint, bool check_full_area)
{
  double cos_th = cos(theta);
  double sin_th = sin(theta);
  Footprint oriented_footprint;
  oriented_footprint.reserve(footprint.size());
  geometry_msgs::msg::Point new_pt;
  for (unsigned int i = 0; i < footprint.size(); ++i) {
    new_pt.x = x + (footprint[i].x * cos_th - footprint[i].y * sin_th);
    new_pt.y = y + (footprint[i].x * sin_th + footprint[i].y * cos_th);
    oriented_footprint.push_back(new_pt);
  }

<<<<<<< HEAD
  return footprintCost(oriented_footprint);
=======
  return footprintCost(oriented_footprint, check_full_area);
>>>>>>> fdaec857
}

// declare our valid template parameters
template class FootprintCollisionChecker<std::shared_ptr<nav2_costmap_2d::Costmap2D>>;
template class FootprintCollisionChecker<nav2_costmap_2d::Costmap2D *>;

}  // namespace nav2_costmap_2d<|MERGE_RESOLUTION|>--- conflicted
+++ resolved
@@ -19,10 +19,6 @@
 #include <vector>
 #include <algorithm>
 #include <cmath>
-<<<<<<< HEAD
-
-=======
->>>>>>> fdaec857
 #include <opencv2/imgproc.hpp>
 
 #include "nav2_costmap_2d/footprint_collision_checker.hpp"
@@ -51,13 +47,9 @@
 }
 
 template<typename CostmapT>
-<<<<<<< HEAD
-double FootprintCollisionChecker<CostmapT>::footprintCost(const Footprint & footprint, bool check_full_area)
-=======
 double FootprintCollisionChecker<CostmapT>::footprintCost(
   const Footprint & footprint,
   bool check_full_area)
->>>>>>> fdaec857
 {
   // First check the perimeter
   unsigned int x0, x1, y0, y1;
@@ -94,46 +86,6 @@
   // we also need to connect the first point in the footprint to the last point
   // the last iteration's x1, y1 are the last footprint point's coordinates
   double perimeter_cost = std::max(lineCost(xstart, x1, ystart, y1), footprint_cost);
-<<<<<<< HEAD
-  
-  // If perimeter check found collision or full area check not requested, return perimeter result
-  if (perimeter_cost == static_cast<double>(LETHAL_OBSTACLE) || !check_full_area) {
-    return perimeter_cost;
-  }
-  
-  // If no collision on perimeter and full area check requested, rasterize the full area
-  
-  // Convert footprint to map coordinates for rasterization
-  std::vector<cv::Point> polygon_points;
-  polygon_points.reserve(footprint.size());
-  
-  for (const auto& point : footprint) {
-    unsigned int mx, my;
-    if (!worldToMap(point.x, point.y, mx, my)) {
-      return static_cast<double>(NO_INFORMATION);
-    }
-    polygon_points.emplace_back(static_cast<int>(mx), static_cast<int>(my));
-  }
-  
-  // Find bounding box for the polygon
-  cv::Rect bbox = cv::boundingRect(polygon_points);
-  
-  // Create a mask for the polygon area
-  cv::Mat mask = cv::Mat::zeros(bbox.height, bbox.width, CV_8UC1);
-  
-  // Translate polygon points to mask coordinates (relative to bounding box)
-  std::vector<cv::Point> mask_points;
-  mask_points.reserve(polygon_points.size());
-  for (const auto& pt : polygon_points) {
-    mask_points.emplace_back(pt.x - bbox.x, pt.y - bbox.y);
-  }
-  
-  // Fill the polygon in the mask using OpenCV rasterization
-  cv::fillPoly(mask, std::vector<std::vector<cv::Point>>{mask_points}, cv::Scalar(255));
-  
-  double max_cost = perimeter_cost;
-  
-=======
 
   // If perimeter check found collision or full area check not requested, return perimeter result
   if (perimeter_cost == static_cast<double>(LETHAL_OBSTACLE) || !check_full_area) {
@@ -172,7 +124,6 @@
 
   double max_cost = perimeter_cost;
 
->>>>>>> fdaec857
   // Iterate through the mask and check costs only for cells inside the polygon
   for (int y = 0; y < mask.rows; ++y) {
     for (int x = 0; x < mask.cols; ++x) {
@@ -180,24 +131,13 @@
         // Convert back to map coordinates
         unsigned int map_x = static_cast<unsigned int>(bbox.x + x);
         unsigned int map_y = static_cast<unsigned int>(bbox.y + y);
-<<<<<<< HEAD
-        
+
         double cell_cost = pointCost(static_cast<int>(map_x), static_cast<int>(map_y));
-        
-=======
-
-        double cell_cost = pointCost(static_cast<int>(map_x), static_cast<int>(map_y));
-
->>>>>>> fdaec857
+
         // Early termination if lethal obstacle found
         if (cell_cost == static_cast<double>(LETHAL_OBSTACLE)) {
           return cell_cost;
         }
-<<<<<<< HEAD
-        
-=======
-
->>>>>>> fdaec857
         max_cost = std::max(max_cost, cell_cost);
       }
     }
@@ -262,11 +202,7 @@
     oriented_footprint.push_back(new_pt);
   }
 
-<<<<<<< HEAD
-  return footprintCost(oriented_footprint);
-=======
   return footprintCost(oriented_footprint, check_full_area);
->>>>>>> fdaec857
 }
 
 // declare our valid template parameters
