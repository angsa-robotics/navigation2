/*********************************************************************
 *
 * Software License Agreement (BSD License)
 *
 *  Copyright (c) 2008, 2013, Willow Garage, Inc.
 *  All rights reserved.
 *
 *  Redistribution and use in source and binary forms, with or without
 *  modification, are permitted provided that the following conditions
 *  are met:
 *
 *   * Redistributions of source code must retain the above copyright
 *     notice, this list of conditions and the following disclaimer.
 *   * Redistributions in binary form must reproduce the above
 *     copyright notice, this list of conditions and the following
 *     disclaimer in the documentation and/or other materials provided
 *     with the distribution.
 *   * Neither the name of Willow Garage, Inc. nor the names of its
 *     contributors may be used to endorse or promote products derived
 *     from this software without specific prior written permission.
 *
 *  THIS SOFTWARE IS PROVIDED BY THE COPYRIGHT HOLDERS AND CONTRIBUTORS
 *  "AS IS" AND ANY EXPRESS OR IMPLIED WARRANTIES, INCLUDING, BUT NOT
 *  LIMITED TO, THE IMPLIED WARRANTIES OF MERCHANTABILITY AND FITNESS
 *  FOR A PARTICULAR PURPOSE ARE DISCLAIMED. IN NO EVENT SHALL THE
 *  COPYRIGHT OWNER OR CONTRIBUTORS BE LIABLE FOR ANY DIRECT, INDIRECT,
 *  INCIDENTAL, SPECIAL, EXEMPLARY, OR CONSEQUENTIAL DAMAGES (INCLUDING,
 *  BUT NOT LIMITED TO, PROCUREMENT OF SUBSTITUTE GOODS OR SERVICES;
 *  LOSS OF USE, DATA, OR PROFITS; OR BUSINESS INTERRUPTION) HOWEVER
 *  CAUSED AND ON ANY THEORY OF LIABILITY, WHETHER IN CONTRACT, STRICT
 *  LIABILITY, OR TORT (INCLUDING NEGLIGENCE OR OTHERWISE) ARISING IN
 *  ANY WAY OUT OF THE USE OF THIS SOFTWARE, EVEN IF ADVISED OF THE
 *  POSSIBILITY OF SUCH DAMAGE.
 *
 * Author: Eitan Marder-Eppstein
 *         David V. Lu!!
 *********************************************************************/

#include "nav2_costmap_2d/costmap_2d_ros.hpp"

#include <memory>
#include <chrono>
#include <string>
#include <vector>
#include <utility>

#include "nav2_costmap_2d/layered_costmap.hpp"
#include "nav2_util/execution_timer.hpp"
#include "nav2_util/node_utils.hpp"
#include "tf2_geometry_msgs/tf2_geometry_msgs.hpp"
#include "tf2_ros/create_timer_ros.h"
#include "nav2_util/robot_utils.hpp"
#include "rcl_interfaces/msg/set_parameters_result.hpp"

using namespace std::chrono_literals;
using std::placeholders::_1;
using rcl_interfaces::msg::ParameterType;

namespace nav2_costmap_2d
{
Costmap2DROS::Costmap2DROS(const rclcpp::NodeOptions & options)
: nav2_util::LifecycleNode("costmap", "", options),
  name_("costmap"),
  default_plugins_{"static_layer", "obstacle_layer", "inflation_layer"},
  default_types_{
    "nav2_costmap_2d::StaticLayer",
    "nav2_costmap_2d::ObstacleLayer",
    "nav2_costmap_2d::InflationLayer"}
{
  is_lifecycle_follower_ = false;
  init();
}

Costmap2DROS::Costmap2DROS(
  const std::string & name,
  const std::string & parent_namespace,
  const bool & use_sim_time)
: nav2_util::LifecycleNode(name, "",
    // NodeOption arguments take precedence over the ones provided on the command line
    // use this to make sure the node is placed on the provided namespace
    // TODO(orduno) Pass a sub-node instead of creating a new node for better handling
    //              of the namespaces
    rclcpp::NodeOptions().arguments({
    "--ros-args", "-r", std::string("__ns:=") +
    nav2_util::add_namespaces(parent_namespace, name),
    "--ros-args", "-r", name + ":" + std::string("__node:=") + name,
    "--ros-args", "-p", "use_sim_time:=" + std::string(use_sim_time ? "true" : "false"),
  })),
  name_(name),
  default_plugins_{"static_layer", "obstacle_layer", "inflation_layer"},
  default_types_{
    "nav2_costmap_2d::StaticLayer",
    "nav2_costmap_2d::ObstacleLayer",
    "nav2_costmap_2d::InflationLayer"}
{
  init();
}

void Costmap2DROS::init()
{
  RCLCPP_INFO(get_logger(), "Creating Costmap");

  declare_parameter("always_send_full_costmap", rclcpp::ParameterValue(false));
  declare_parameter("map_vis_z", rclcpp::ParameterValue(0.0));
  declare_parameter("footprint_padding", rclcpp::ParameterValue(0.01f));
  declare_parameter("footprint", rclcpp::ParameterValue(std::string("[]")));
  declare_parameter("global_frame", rclcpp::ParameterValue(std::string("map")));
  declare_parameter("height", rclcpp::ParameterValue(5));
  declare_parameter("width", rclcpp::ParameterValue(5));
  declare_parameter("lethal_cost_threshold", rclcpp::ParameterValue(100));
  declare_parameter("observation_sources", rclcpp::ParameterValue(std::string("")));
  declare_parameter("origin_x", rclcpp::ParameterValue(0.0));
  declare_parameter("origin_y", rclcpp::ParameterValue(0.0));
  declare_parameter("plugins", rclcpp::ParameterValue(default_plugins_));
  declare_parameter("filters", rclcpp::ParameterValue(std::vector<std::string>()));
  declare_parameter("publish_frequency", rclcpp::ParameterValue(1.0));
  declare_parameter("resolution", rclcpp::ParameterValue(0.1));
  declare_parameter("robot_base_frame", rclcpp::ParameterValue(std::string("base_link")));
  declare_parameter("robot_radius", rclcpp::ParameterValue(0.1));
  declare_parameter("rolling_window", rclcpp::ParameterValue(false));
  declare_parameter("track_unknown_space", rclcpp::ParameterValue(false));
  declare_parameter("transform_tolerance", rclcpp::ParameterValue(0.3));
  declare_parameter("initial_transform_timeout", rclcpp::ParameterValue(60.0));
  declare_parameter("trinary_costmap", rclcpp::ParameterValue(true));
  declare_parameter("unknown_cost_value", rclcpp::ParameterValue(static_cast<unsigned char>(0xff)));
  declare_parameter("update_frequency", rclcpp::ParameterValue(5.0));
  declare_parameter("use_maximum", rclcpp::ParameterValue(false));
}

Costmap2DROS::~Costmap2DROS()
{
}

nav2_util::CallbackReturn
Costmap2DROS::on_configure(const rclcpp_lifecycle::State & /*state*/)
{
  RCLCPP_INFO(get_logger(), "Configuring");
  try {
    getParameters();
  } catch (const std::exception & e) {
    RCLCPP_ERROR(
      get_logger(), "Failed to configure costmap! %s.", e.what());
    return nav2_util::CallbackReturn::FAILURE;
  }

  callback_group_ = create_callback_group(
    rclcpp::CallbackGroupType::MutuallyExclusive, false);

  // Create the costmap itself
  layered_costmap_ = std::make_unique<LayeredCostmap>(
    global_frame_, rolling_window_, track_unknown_space_);

  if (!layered_costmap_->isSizeLocked()) {
    layered_costmap_->resizeMap(
      (unsigned int)(map_width_meters_ / resolution_),
      (unsigned int)(map_height_meters_ / resolution_), resolution_, origin_x_, origin_y_);
  }

  // Create the transform-related objects
  tf_buffer_ = std::make_shared<tf2_ros::Buffer>(get_clock());
  auto timer_interface = std::make_shared<tf2_ros::CreateTimerROS>(
    get_node_base_interface(),
    get_node_timers_interface(),
    callback_group_);
  tf_buffer_->setCreateTimerInterface(timer_interface);
  tf_listener_ = std::make_shared<tf2_ros::TransformListener>(*tf_buffer_);

  // Then load and add the plug-ins to the costmap
  for (unsigned int i = 0; i < plugin_names_.size(); ++i) {
    RCLCPP_INFO(get_logger(), "Using plugin \"%s\"", plugin_names_[i].c_str());

    std::shared_ptr<Layer> plugin = plugin_loader_.createSharedInstance(plugin_types_[i]);

    // lock the costmap because no update is allowed until the plugin is initialized
    std::unique_lock<Costmap2D::mutex_t> lock(*(layered_costmap_->getCostmap()->getMutex()));

    layered_costmap_->addPlugin(plugin);

    // TODO(mjeronimo): instead of get(), use a shared ptr
    plugin->initialize(
      layered_costmap_.get(), plugin_names_[i], tf_buffer_.get(),
      shared_from_this(), callback_group_);

    lock.unlock();

    RCLCPP_INFO(get_logger(), "Initialized plugin \"%s\"", plugin_names_[i].c_str());
  }
  // and costmap filters as well
  for (unsigned int i = 0; i < filter_names_.size(); ++i) {
    RCLCPP_INFO(get_logger(), "Using costmap filter \"%s\"", filter_names_[i].c_str());

    std::shared_ptr<Layer> filter = plugin_loader_.createSharedInstance(filter_types_[i]);

    // lock the costmap because no update is allowed until the filter is initialized
    std::unique_lock<Costmap2D::mutex_t> lock(*(layered_costmap_->getCostmap()->getMutex()));

    layered_costmap_->addFilter(filter);

    filter->initialize(
      layered_costmap_.get(), filter_names_[i], tf_buffer_.get(),
      shared_from_this(), callback_group_);

    lock.unlock();

    RCLCPP_INFO(get_logger(), "Initialized costmap filter \"%s\"", filter_names_[i].c_str());
  }

  // Create the publishers and subscribers
  footprint_sub_ = create_subscription<geometry_msgs::msg::Polygon>(
    "footprint",
    rclcpp::SystemDefaultsQoS(),
    std::bind(&Costmap2DROS::setRobotFootprintPolygon, this, std::placeholders::_1));

  footprint_pub_ = create_publisher<geometry_msgs::msg::PolygonStamped>(
    "published_footprint", rclcpp::SystemDefaultsQoS());

  costmap_publisher_ = std::make_unique<Costmap2DPublisher>(
    shared_from_this(),
    layered_costmap_->getCostmap(), global_frame_,
    "costmap", always_send_full_costmap_, map_vis_z_);

  auto layers = layered_costmap_->getPlugins();

  for (auto & layer : *layers) {
    auto costmap_layer = std::dynamic_pointer_cast<CostmapLayer>(layer);
    if (costmap_layer != nullptr) {
      layer_publishers_.emplace_back(
        std::make_unique<Costmap2DPublisher>(
          shared_from_this(),
          costmap_layer.get(), global_frame_,
          layer->getName(), always_send_full_costmap_, map_vis_z_)
      );
    }
  }

  // Set the footprint
  if (use_radius_) {
    setRobotFootprint(makeFootprintFromRadius(robot_radius_));
  } else {
    std::vector<geometry_msgs::msg::Point> new_footprint;
    makeFootprintFromString(footprint_, new_footprint);
    setRobotFootprint(new_footprint);
  }

  // Service to get the cost at a point
  get_cost_service_ = create_service<nav2_msgs::srv::GetCosts>(
    "get_cost_" + getName(),
    std::bind(
      &Costmap2DROS::getCostsCallback, this, std::placeholders::_1, std::placeholders::_2,
      std::placeholders::_3));

  // Add cleaning service
  clear_costmap_service_ = std::make_unique<ClearCostmapService>(shared_from_this(), *this);

  executor_ = std::make_shared<rclcpp::executors::SingleThreadedExecutor>();
  executor_->add_callback_group(callback_group_, get_node_base_interface());
  executor_thread_ = std::make_unique<nav2_util::NodeThread>(executor_);
  return nav2_util::CallbackReturn::SUCCESS;
}

nav2_util::CallbackReturn
Costmap2DROS::on_activate(const rclcpp_lifecycle::State & /*state*/)
{
  RCLCPP_INFO(get_logger(), "Activating");

  // First, make sure that the transform between the robot base frame
  // and the global frame is available

  std::string tf_error;

  RCLCPP_INFO(get_logger(), "Checking transform");
  rclcpp::Rate r(2);
  const auto initial_transform_timeout = rclcpp::Duration::from_seconds(
    initial_transform_timeout_);
  const auto initial_transform_timeout_point = now() + initial_transform_timeout;
  while (rclcpp::ok() &&
    !tf_buffer_->canTransform(
      global_frame_, robot_base_frame_, tf2::TimePointZero, &tf_error))
  {
    RCLCPP_INFO(
      get_logger(), "Timed out waiting for transform from %s to %s"
      " to become available, tf error: %s",
      robot_base_frame_.c_str(), global_frame_.c_str(), tf_error.c_str());

    // Check timeout
    if (now() > initial_transform_timeout_point) {
      RCLCPP_ERROR(
        get_logger(),
        "Failed to activate %s because "
        "transform from %s to %s did not become available before timeout",
        get_name(), robot_base_frame_.c_str(), global_frame_.c_str());

      return nav2_util::CallbackReturn::FAILURE;
    }

    // The error string will accumulate and errors will typically be the same, so the last
    // will do for the warning above. Reset the string here to avoid accumulation
    tf_error.clear();
    r.sleep();
  }

  // Activate publishers
  footprint_pub_->on_activate();
  costmap_publisher_->on_activate();

  for (auto & layer_pub : layer_publishers_) {
    layer_pub->on_activate();
  }

  // Create a thread to handle updating the map
  stopped_ = true;  // to active plugins
  stop_updates_ = false;
  map_update_thread_shutdown_ = false;
  map_update_thread_ = std::make_unique<std::thread>(
    std::bind(&Costmap2DROS::mapUpdateLoop, this, map_update_frequency_));

  start();

  // Add callback for dynamic parameters
  dyn_params_handler = this->add_on_set_parameters_callback(
    std::bind(&Costmap2DROS::dynamicParametersCallback, this, _1));

  return nav2_util::CallbackReturn::SUCCESS;
}

nav2_util::CallbackReturn
Costmap2DROS::on_deactivate(const rclcpp_lifecycle::State & /*state*/)
{
  RCLCPP_INFO(get_logger(), "Deactivating");

  remove_on_set_parameters_callback(dyn_params_handler.get());
  dyn_params_handler.reset();

  stop();

  // Map thread stuff
  map_update_thread_shutdown_ = true;

  if (map_update_thread_->joinable()) {
    map_update_thread_->join();
  }

  footprint_pub_->on_deactivate();
  costmap_publisher_->on_deactivate();

  for (auto & layer_pub : layer_publishers_) {
    layer_pub->on_deactivate();
  }

  return nav2_util::CallbackReturn::SUCCESS;
}

nav2_util::CallbackReturn
Costmap2DROS::on_cleanup(const rclcpp_lifecycle::State & /*state*/)
{
  RCLCPP_INFO(get_logger(), "Cleaning up");
  executor_thread_.reset();

  costmap_publisher_.reset();
  clear_costmap_service_.reset();

  layer_publishers_.clear();

  layered_costmap_.reset();

  tf_listener_.reset();
  tf_buffer_.reset();

  footprint_sub_.reset();
  footprint_pub_.reset();

  return nav2_util::CallbackReturn::SUCCESS;
}

nav2_util::CallbackReturn
Costmap2DROS::on_shutdown(const rclcpp_lifecycle::State &)
{
  RCLCPP_INFO(get_logger(), "Shutting down");
  return nav2_util::CallbackReturn::SUCCESS;
}

void
Costmap2DROS::getParameters()
{
  RCLCPP_DEBUG(get_logger(), " getParameters");

  // Get all of the required parameters
  get_parameter("always_send_full_costmap", always_send_full_costmap_);
  get_parameter("map_vis_z", map_vis_z_);
  get_parameter("footprint", footprint_);
  get_parameter("footprint_padding", footprint_padding_);
  get_parameter("global_frame", global_frame_);
  get_parameter("height", map_height_meters_);
  get_parameter("origin_x", origin_x_);
  get_parameter("origin_y", origin_y_);
  get_parameter("publish_frequency", map_publish_frequency_);
  get_parameter("resolution", resolution_);
  get_parameter("robot_base_frame", robot_base_frame_);
  get_parameter("robot_radius", robot_radius_);
  get_parameter("rolling_window", rolling_window_);
  get_parameter("track_unknown_space", track_unknown_space_);
  get_parameter("transform_tolerance", transform_tolerance_);
  get_parameter("initial_transform_timeout", initial_transform_timeout_);
  get_parameter("update_frequency", map_update_frequency_);
  get_parameter("width", map_width_meters_);
  get_parameter("plugins", plugin_names_);
  get_parameter("filters", filter_names_);

  auto node = shared_from_this();

  if (plugin_names_ == default_plugins_) {
    for (size_t i = 0; i < default_plugins_.size(); ++i) {
      nav2_util::declare_parameter_if_not_declared(
        node, default_plugins_[i] + ".plugin", rclcpp::ParameterValue(default_types_[i]));
    }
  }
  plugin_types_.resize(plugin_names_.size());
  filter_types_.resize(filter_names_.size());

  // 1. All plugins must have 'plugin' param defined in their namespace to define the plugin type
  for (size_t i = 0; i < plugin_names_.size(); ++i) {
    plugin_types_[i] = nav2_util::get_plugin_type_param(node, plugin_names_[i]);
  }
  for (size_t i = 0; i < filter_names_.size(); ++i) {
    filter_types_[i] = nav2_util::get_plugin_type_param(node, filter_names_[i]);
  }

  // 2. The map publish frequency cannot be 0 (to avoid a divde-by-zero)
  if (map_publish_frequency_ > 0) {
    publish_cycle_ = rclcpp::Duration::from_seconds(1 / map_publish_frequency_);
  } else {
    publish_cycle_ = rclcpp::Duration(-1s);
  }

  // 3. If the footprint has been specified, it must be in the correct format
  use_radius_ = true;

  if (footprint_ != "" && footprint_ != "[]") {
    // Footprint parameter has been specified, try to convert it
    std::vector<geometry_msgs::msg::Point> new_footprint;
    if (makeFootprintFromString(footprint_, new_footprint)) {
      // The specified footprint is valid, so we'll use that instead of the radius
      use_radius_ = false;
    } else {
      // Footprint provided but invalid, so stay with the radius
      RCLCPP_ERROR(
        get_logger(), "The footprint parameter is invalid: \"%s\", using radius (%lf) instead",
        footprint_.c_str(), robot_radius_);
    }
  }

  // 4. The width and height of map cannot be negative or 0 (to avoid abnoram memory usage)
  if (map_width_meters_ <= 0) {
    RCLCPP_ERROR(
      get_logger(), "You try to set width of map to be negative or zero,"
      " this isn't allowed, please give a positive value.");
  }
  if (map_height_meters_ <= 0) {
    RCLCPP_ERROR(
      get_logger(), "You try to set height of map to be negative or zero,"
      " this isn't allowed, please give a positive value.");
  }
}

void
Costmap2DROS::setRobotFootprint(const std::vector<geometry_msgs::msg::Point> & points)
{
  unpadded_footprint_ = points;
  padded_footprint_ = points;
  padFootprint(padded_footprint_, footprint_padding_);
  layered_costmap_->setFootprint(padded_footprint_);
}

void
Costmap2DROS::setRobotFootprintPolygon(
  const geometry_msgs::msg::Polygon::SharedPtr footprint)
{
  setRobotFootprint(toPointVector(footprint));
}

void
Costmap2DROS::getOrientedFootprint(std::vector<geometry_msgs::msg::Point> & oriented_footprint)
{
  geometry_msgs::msg::PoseStamped global_pose;
  if (!getRobotPose(global_pose)) {
    return;
  }

  double yaw = tf2::getYaw(global_pose.pose.orientation);
  transformFootprint(
    global_pose.pose.position.x, global_pose.pose.position.y, yaw,
    padded_footprint_, oriented_footprint);
}

void
Costmap2DROS::mapUpdateLoop(double frequency)
{
  RCLCPP_DEBUG(get_logger(), "mapUpdateLoop frequency: %lf", frequency);

  // the user might not want to run the loop every cycle
  if (frequency == 0.0) {
    return;
  }

  RCLCPP_DEBUG(get_logger(), "Entering loop");

  rclcpp::WallRate r(frequency);    // 200ms by default

  while (rclcpp::ok() && !map_update_thread_shutdown_) {
    nav2_util::ExecutionTimer timer;

    // Execute after start() will complete plugins activation
    if (!stopped_) {
      // Lock while modifying layered costmap and publishing values
      std::scoped_lock<std::mutex> lock(_dynamic_parameter_mutex);

      // Measure the execution time of the updateMap method
      timer.start();
      updateMap();
      timer.end();

      RCLCPP_DEBUG(get_logger(), "Map update time: %.9f", timer.elapsed_time_in_seconds());
      if (publish_cycle_ > rclcpp::Duration(0s) && layered_costmap_->isInitialized()) {
        unsigned int x0, y0, xn, yn;
        layered_costmap_->getBounds(&x0, &xn, &y0, &yn);
        costmap_publisher_->updateBounds(x0, xn, y0, yn);

        for (auto & layer_pub : layer_publishers_) {
          layer_pub->updateBounds(x0, xn, y0, yn);
        }

        auto current_time = now();
        if ((last_publish_ + publish_cycle_ < current_time) ||  // publish_cycle_ is due
          (current_time <
          last_publish_))      // time has moved backwards, probably due to a switch to sim_time // NOLINT
        {
          RCLCPP_DEBUG(get_logger(), "Publish costmap at %s", name_.c_str());
          costmap_publisher_->publishCostmap();

          for (auto & layer_pub : layer_publishers_) {
            layer_pub->publishCostmap();
          }

          last_publish_ = current_time;
        }
      }
    }

    // Make sure to sleep for the remainder of our cycle time
    r.sleep();

#if 0
    // TODO(bpwilcox): find ROS2 equivalent or port for r.cycletime()
    if (r.period() > tf2::durationFromSec(1 / frequency)) {
      RCLCPP_WARN(
        get_logger(),
        "Costmap2DROS: Map update loop missed its desired rate of %.4fHz... "
        "the loop actually took %.4f seconds", frequency, r.period());
    }
#endif
  }
}

void
Costmap2DROS::updateMap()
{
  RCLCPP_DEBUG(get_logger(), "Updating map...");

  if (!stop_updates_) {
    // get global pose
    geometry_msgs::msg::PoseStamped pose;
    if (getRobotPose(pose)) {
      const double & x = pose.pose.position.x;
      const double & y = pose.pose.position.y;
      const double yaw = tf2::getYaw(pose.pose.orientation);
      layered_costmap_->updateMap(x, y, yaw);

      auto footprint = std::make_unique<geometry_msgs::msg::PolygonStamped>();
      footprint->header = pose.header;
      transformFootprint(x, y, yaw, padded_footprint_, *footprint);

      RCLCPP_DEBUG(get_logger(), "Publishing footprint");
      footprint_pub_->publish(std::move(footprint));
      initialized_ = true;
    }
  }
}

void
Costmap2DROS::start()
{
  RCLCPP_INFO(get_logger(), "start");
  std::vector<std::shared_ptr<Layer>> * plugins = layered_costmap_->getPlugins();
  std::vector<std::shared_ptr<Layer>> * filters = layered_costmap_->getFilters();

  // check if we're stopped or just paused
  if (stopped_) {
    // if we're stopped we need to re-subscribe to topics
    for (std::vector<std::shared_ptr<Layer>>::iterator plugin = plugins->begin();
      plugin != plugins->end();
      ++plugin)
    {
      (*plugin)->activate();
    }
    for (std::vector<std::shared_ptr<Layer>>::iterator filter = filters->begin();
      filter != filters->end();
      ++filter)
    {
      (*filter)->activate();
    }
    stopped_ = false;
  }
  stop_updates_ = false;

  // block until the costmap is re-initialized.. meaning one update cycle has run
  rclcpp::Rate r(20.0);
  while (rclcpp::ok() && !initialized_) {
    RCLCPP_DEBUG(get_logger(), "Sleeping, waiting for initialized_");
    r.sleep();
  }
}

void
Costmap2DROS::stop()
{
  stop_updates_ = true;

  // layered_costmap_ is set only if on_configure has been called
  if (layered_costmap_) {
    std::vector<std::shared_ptr<Layer>> * plugins = layered_costmap_->getPlugins();
    std::vector<std::shared_ptr<Layer>> * filters = layered_costmap_->getFilters();

    // unsubscribe from topics
    for (std::vector<std::shared_ptr<Layer>>::iterator plugin = plugins->begin();
      plugin != plugins->end(); ++plugin)
    {
      (*plugin)->deactivate();
    }
    for (std::vector<std::shared_ptr<Layer>>::iterator filter = filters->begin();
      filter != filters->end(); ++filter)
    {
      (*filter)->deactivate();
    }
  }
  initialized_ = false;
  stopped_ = true;
}

void
Costmap2DROS::pause()
{
  stop_updates_ = true;
  initialized_ = false;
}

void
Costmap2DROS::resume()
{
  stop_updates_ = false;

  // block until the costmap is re-initialized.. meaning one update cycle has run
  rclcpp::Rate r(100.0);
  while (!initialized_) {
    r.sleep();
  }
}

void
Costmap2DROS::resetLayers()
{
  Costmap2D * top = layered_costmap_->getCostmap();
  top->resetMap(0, 0, top->getSizeInCellsX(), top->getSizeInCellsY());

  // Reset each of the plugins
  std::vector<std::shared_ptr<Layer>> * plugins = layered_costmap_->getPlugins();
  std::vector<std::shared_ptr<Layer>> * filters = layered_costmap_->getFilters();
  for (std::vector<std::shared_ptr<Layer>>::iterator plugin = plugins->begin();
    plugin != plugins->end(); ++plugin)
  {
    (*plugin)->reset();
  }
  for (std::vector<std::shared_ptr<Layer>>::iterator filter = filters->begin();
    filter != filters->end(); ++filter)
  {
    (*filter)->reset();
  }
}

bool
Costmap2DROS::getRobotPose(geometry_msgs::msg::PoseStamped & global_pose)
{
  return nav2_util::getCurrentPose(
    global_pose, *tf_buffer_,
    global_frame_, robot_base_frame_, transform_tolerance_);
}

bool
Costmap2DROS::transformPoseToGlobalFrame(
  const geometry_msgs::msg::PoseStamped & input_pose,
  geometry_msgs::msg::PoseStamped & transformed_pose)
{
  if (input_pose.header.frame_id == global_frame_) {
    transformed_pose = input_pose;
    return true;
  } else {
    return nav2_util::transformPoseInTargetFrame(
      input_pose, transformed_pose, *tf_buffer_,
      global_frame_, transform_tolerance_);
  }
}

rcl_interfaces::msg::SetParametersResult
Costmap2DROS::dynamicParametersCallback(std::vector<rclcpp::Parameter> parameters)
{
  auto result = rcl_interfaces::msg::SetParametersResult();
  bool resize_map = false;
  std::lock_guard<std::mutex> lock_reinit(_dynamic_parameter_mutex);

  for (auto parameter : parameters) {
    const auto & type = parameter.get_type();
    const auto & name = parameter.get_name();

    if (type == ParameterType::PARAMETER_DOUBLE) {
      if (name == "robot_radius") {
        robot_radius_ = parameter.as_double();
        // Set the footprint
        if (use_radius_) {
          setRobotFootprint(makeFootprintFromRadius(robot_radius_));
        }
      } else if (name == "footprint_padding") {
        footprint_padding_ = parameter.as_double();
        padded_footprint_ = unpadded_footprint_;
        padFootprint(padded_footprint_, footprint_padding_);
        layered_costmap_->setFootprint(padded_footprint_);
      } else if (name == "transform_tolerance") {
        transform_tolerance_ = parameter.as_double();
      } else if (name == "publish_frequency") {
        map_publish_frequency_ = parameter.as_double();
        if (map_publish_frequency_ > 0) {
          publish_cycle_ = rclcpp::Duration::from_seconds(1 / map_publish_frequency_);
        } else {
          publish_cycle_ = rclcpp::Duration(-1s);
        }
      } else if (name == "resolution") {
        resize_map = true;
        resolution_ = parameter.as_double();
      } else if (name == "origin_x") {
        resize_map = true;
        origin_x_ = parameter.as_double();
      } else if (name == "origin_y") {
        resize_map = true;
        origin_y_ = parameter.as_double();
      }
    } else if (type == ParameterType::PARAMETER_INTEGER) {
      if (name == "width") {
        if (parameter.as_int() > 0) {
          resize_map = true;
          map_width_meters_ = parameter.as_int();
        } else {
          RCLCPP_ERROR(
            get_logger(), "You try to set width of map to be negative or zero,"
            " this isn't allowed, please give a positive value.");
          result.successful = false;
          return result;
        }
      } else if (name == "height") {
        if (parameter.as_int() > 0) {
          resize_map = true;
          map_height_meters_ = parameter.as_int();
        } else {
          RCLCPP_ERROR(
            get_logger(), "You try to set height of map to be negative or zero,"
            " this isn't allowed, please give a positive value.");
          result.successful = false;
          return result;
        }
      }
    } else if (type == ParameterType::PARAMETER_STRING) {
      if (name == "footprint") {
        footprint_ = parameter.as_string();
        std::vector<geometry_msgs::msg::Point> new_footprint;
        if (makeFootprintFromString(footprint_, new_footprint)) {
          setRobotFootprint(new_footprint);
        }
      } else if (name == "robot_base_frame") {
        // First, make sure that the transform between the robot base frame
        // and the global frame is available
        std::string tf_error;
        RCLCPP_INFO(get_logger(), "Checking transform");
        if (!tf_buffer_->canTransform(
            global_frame_, parameter.as_string(), tf2::TimePointZero,
            tf2::durationFromSec(1.0), &tf_error))
        {
          RCLCPP_WARN(
            get_logger(), "Timed out waiting for transform from %s to %s"
            " to become available, tf error: %s",
            parameter.as_string().c_str(), global_frame_.c_str(), tf_error.c_str());
          RCLCPP_WARN(
            get_logger(), "Rejecting robot_base_frame change to %s , leaving it to its original"
            " value of %s", parameter.as_string().c_str(), robot_base_frame_.c_str());
          result.successful = false;
          return result;
        }
        robot_base_frame_ = parameter.as_string();
      }
    }
  }

  if (resize_map && !layered_costmap_->isSizeLocked()) {
    layered_costmap_->resizeMap(
      (unsigned int)(map_width_meters_ / resolution_),
      (unsigned int)(map_height_meters_ / resolution_), resolution_, origin_x_, origin_y_);
    updateMap();
  }

  result.successful = true;
  return result;
}

void Costmap2DROS::getCostsCallback(
  const std::shared_ptr<rmw_request_id_t>,
  const std::shared_ptr<nav2_msgs::srv::GetCosts::Request> request,
  const std::shared_ptr<nav2_msgs::srv::GetCosts::Response> response)
{
  unsigned int mx, my;

  Costmap2D * costmap = layered_costmap_->getCostmap();
<<<<<<< HEAD

  for (const auto & pose : request->poses.poses) {
=======
  response->success = true;
  for (const auto & pose : request->poses) {
>>>>>>> c0ba65d1
    geometry_msgs::msg::PoseStamped pose_transformed;
    if (!transformPoseToGlobalFrame(pose, pose_transformed)) {
      RCLCPP_ERROR(
        get_logger(), "Failed to transform, cannot get cost for pose (%.2f, %.2f)",
        pose.pose.position.x, pose.pose.position.y);
      response->success = false;
      response->costs.push_back(NO_INFORMATION);
      continue;
    }
    double yaw = tf2::getYaw(pose_transformed.pose.orientation);

    if (request->use_footprint) {
      Footprint footprint = layered_costmap_->getFootprint();
      FootprintCollisionChecker<Costmap2D *> collision_checker(costmap);

      RCLCPP_DEBUG(
        get_logger(), "Received request to get cost at footprint pose (%.2f, %.2f, %.2f)",
        pose_transformed.pose.position.x, pose_transformed.pose.position.y, yaw);

      response->costs.push_back(
        collision_checker.footprintCostAtPose(
          pose_transformed.pose.position.x,
          pose_transformed.pose.position.y, yaw, footprint));
    } else {
      RCLCPP_DEBUG(
        get_logger(), "Received request to get cost at point (%f, %f)",
          pose_transformed.pose.position.x,
        pose_transformed.pose.position.y);

      bool in_bounds = costmap->worldToMap(
        pose_transformed.pose.position.x,
        pose_transformed.pose.position.y, mx, my);

      if (!in_bounds) {
        response->success = false;
        response->costs.push_back(LETHAL_OBSTACLE);
        continue;
      }
      // Get the cost at the map coordinates
      response->costs.push_back(static_cast<float>(costmap->getCost(mx, my)));
    }
  }
}

}  // namespace nav2_costmap_2d<|MERGE_RESOLUTION|>--- conflicted
+++ resolved
@@ -825,13 +825,8 @@
   unsigned int mx, my;
 
   Costmap2D * costmap = layered_costmap_->getCostmap();
-<<<<<<< HEAD
-
+  response->success = true;
   for (const auto & pose : request->poses.poses) {
-=======
-  response->success = true;
-  for (const auto & pose : request->poses) {
->>>>>>> c0ba65d1
     geometry_msgs::msg::PoseStamped pose_transformed;
     if (!transformPoseToGlobalFrame(pose, pose_transformed)) {
       RCLCPP_ERROR(
