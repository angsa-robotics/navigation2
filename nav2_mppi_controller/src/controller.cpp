--- conflicted
+++ resolved
@@ -163,18 +163,8 @@
   const builtin_interfaces::msg::Time & cmd_stamp,
   const Eigen::ArrayXXf & optimal_trajectory)
 {
-<<<<<<< HEAD
   trajectory_visualizer_.add(optimizer_.getGeneratedTrajectories(), "Candidate Trajectories", cmd_stamp);
-  if (optimal_trajectory.size() > 0) {
-    trajectory_visualizer_.add(optimal_trajectory, "Optimal Trajectory", cmd_stamp);
-  } else {
-    trajectory_visualizer_.add(
-      optimizer_.getOptimizedTrajectory(), "Optimal Trajectory", cmd_stamp);
-  }
-=======
-  trajectory_visualizer_.add(optimizer_.getGeneratedTrajectories(), "Candidate Trajectories");
   trajectory_visualizer_.add(optimal_trajectory, "Optimal Trajectory", cmd_stamp);
->>>>>>> 16acda89
   trajectory_visualizer_.visualize(std::move(transformed_plan));
 }
 
