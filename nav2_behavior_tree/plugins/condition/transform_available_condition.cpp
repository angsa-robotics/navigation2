// Copyright (c) 2020 Samsung Research America
//
// Licensed under the Apache License, Version 2.0 (the "License");
// you may not use this file except in compliance with the License.
// You may obtain a copy of the License at
//
//     http://www.apache.org/licenses/LICENSE-2.0
//
// Unless required by applicable law or agreed to in writing, software
// distributed under the License is distributed on an "AS IS" BASIS,
// WITHOUT WARRANTIES OR CONDITIONS OF ANY KIND, either express or implied.
// See the License for the specific language governing permissions and
// limitations under the License.

#include <chrono>
#include <memory>
#include <string>

#include "rclcpp/rclcpp.hpp"
#include "tf2/time.hpp"
#include "tf2_ros/buffer.h"

#include "nav2_behavior_tree/plugins/condition/transform_available_condition.hpp"

using namespace std::chrono_literals; // NOLINT

namespace nav2_behavior_tree
{

TransformAvailableCondition::TransformAvailableCondition(
  const std::string & condition_name,
  const BT::NodeConfiguration & conf)
: BT::ConditionNode(condition_name, conf),
  was_found_(false)
{
  node_ = config().blackboard->get<rclcpp::Node::SharedPtr>("node");
  tf_ = config().blackboard->get<std::shared_ptr<tf2_ros::Buffer>>("tf_buffer");
}

TransformAvailableCondition::~TransformAvailableCondition()
{
  RCLCPP_DEBUG(node_->get_logger(), "Shutting down TransformAvailableCondition BT node");
}

void TransformAvailableCondition::initialize()
{
  getInput("child", child_frame_);
  getInput("parent", parent_frame_);

  if (child_frame_.empty() || parent_frame_.empty()) {
    RCLCPP_FATAL(
      node_->get_logger(), "Child frame (%s) or parent frame (%s) were empty.",
      child_frame_.c_str(), parent_frame_.c_str());
<<<<<<< HEAD
=======
    throw std::runtime_error("TransformAvailableCondition: Child or parent frames not provided!");
>>>>>>> c7a5cc56
  }

  RCLCPP_DEBUG(node_->get_logger(), "Initialized an TransformAvailableCondition BT node");
}

BT::NodeStatus TransformAvailableCondition::tick()
{
  if (!BT::isStatusActive(status())) {
    initialize();
  }

  if (was_found_) {
    return BT::NodeStatus::SUCCESS;
  }

  std::string tf_error;
  bool found = tf_->canTransform(
    child_frame_, parent_frame_, tf2::TimePointZero, &tf_error);

  if (found) {
    was_found_ = true;
    return BT::NodeStatus::SUCCESS;
  }

  RCLCPP_INFO(
    node_->get_logger(), "Transform from %s to %s was not found, tf error: %s",
    child_frame_.c_str(), parent_frame_.c_str(), tf_error.c_str());

  return BT::NodeStatus::FAILURE;
}

}  // namespace nav2_behavior_tree

#include "behaviortree_cpp/bt_factory.h"
BT_REGISTER_NODES(factory)
{
  factory.registerNodeType<nav2_behavior_tree::TransformAvailableCondition>("TransformAvailable");
}<|MERGE_RESOLUTION|>--- conflicted
+++ resolved
@@ -51,10 +51,7 @@
     RCLCPP_FATAL(
       node_->get_logger(), "Child frame (%s) or parent frame (%s) were empty.",
       child_frame_.c_str(), parent_frame_.c_str());
-<<<<<<< HEAD
-=======
     throw std::runtime_error("TransformAvailableCondition: Child or parent frames not provided!");
->>>>>>> c7a5cc56
   }
 
   RCLCPP_DEBUG(node_->get_logger(), "Initialized an TransformAvailableCondition BT node");
