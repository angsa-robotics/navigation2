cmake_minimum_required(VERSION 3.5)
project(nav2_msgs)

find_package(ament_cmake REQUIRED)
find_package(nav2_common REQUIRED)
find_package(builtin_interfaces REQUIRED)
find_package(nav_msgs REQUIRED)
find_package(geometry_msgs REQUIRED)
find_package(rosidl_default_generators REQUIRED)
find_package(std_msgs REQUIRED)
find_package(geographic_msgs)
find_package(action_msgs REQUIRED)

nav2_package()

# TODO(jwallace42): This is a work around for https://github.com/ros2/rosidl_typesupport_fastrtps/issues/28
add_compile_options(-Wno-error=deprecated)

rosidl_generate_interfaces(${PROJECT_NAME}
  "msg/CollisionMonitorState.msg"
  "msg/CollisionDetectorState.msg"
  "msg/Costmap.msg"
  "msg/CostmapMetaData.msg"
  "msg/CostmapUpdate.msg"
  "msg/CostmapFilterInfo.msg"
  "msg/SpeedLimit.msg"
  "msg/VoxelGrid.msg"
  "msg/BehaviorTreeStatusChange.msg"
  "msg/BehaviorTreeLog.msg"
  "msg/Particle.msg"
  "msg/ParticleCloud.msg"
  "msg/MissedWaypoint.msg"
<<<<<<< HEAD
  "srv/GetCosts.srv"
=======
  "srv/GetCost.srv"
>>>>>>> 3e3506f4
  "srv/GetCostmap.srv"
  "srv/IsPathValid.srv"
  "srv/ClearCostmapExceptRegion.srv"
  "srv/ClearCostmapAroundRobot.srv"
  "srv/ClearEntireCostmap.srv"
  "srv/ManageLifecycleNodes.srv"
  "srv/LoadMap.srv"
  "srv/SaveMap.srv"
  "srv/SetInitialPose.srv"
  "srv/ReloadDockDatabase.srv"
  "action/AssistedTeleop.action"
  "action/BackUp.action"
  "action/ComputePathToPose.action"
  "action/ComputePathThroughPoses.action"
  "action/DriveOnHeading.action"
  "action/SmoothPath.action"
  "action/FollowPath.action"
  "action/NavigateToPose.action"
  "action/NavigateThroughPoses.action"
  "action/Wait.action"
  "action/Spin.action"
  "action/DummyBehavior.action"
  "action/FollowWaypoints.action"
  "action/FollowGPSWaypoints.action"
  "action/DockRobot.action"
  "action/UndockRobot.action"
  DEPENDENCIES builtin_interfaces geometry_msgs std_msgs action_msgs nav_msgs geographic_msgs
)

ament_export_dependencies(rosidl_default_runtime)

ament_package()<|MERGE_RESOLUTION|>--- conflicted
+++ resolved
@@ -30,11 +30,7 @@
   "msg/Particle.msg"
   "msg/ParticleCloud.msg"
   "msg/MissedWaypoint.msg"
-<<<<<<< HEAD
   "srv/GetCosts.srv"
-=======
-  "srv/GetCost.srv"
->>>>>>> 3e3506f4
   "srv/GetCostmap.srv"
   "srv/IsPathValid.srv"
   "srv/ClearCostmapExceptRegion.srv"
