--- conflicted
+++ resolved
@@ -48,18 +48,14 @@
     node->declare_or_get_parameter(getName() + ".groot_server_port", 1669);
 
   bt_action_server_->setGrootMonitoring(
-<<<<<<< HEAD
-      node->get_parameter(getName() + ".enable_groot_monitoring").as_bool(),
-      node->get_parameter(getName() + ".groot_server_port").as_int());
+      enable_groot_monitoring,
+      groot_server_port);
+
   self_client_ = rclcpp_action::create_client<ActionT>(node, getName());
 
   goal_sub_ = node->create_subscription<geometry_msgs::msg::PoseStamped>(
     "goal_poses",
     std::bind(&NavigateThroughPosesNavigator::onGoalPoseReceived, this, std::placeholders::_1));
-=======
-      enable_groot_monitoring,
-      groot_server_port);
->>>>>>> 16acda89
 
   return true;
 }
