--- conflicted
+++ resolved
@@ -31,14 +31,7 @@
   #   type: git
   #   url:  https://github.com/cra-ros-pkg/robot_localization.git
   #   version: ros2
-<<<<<<< HEAD
-  # ros2/geometry2:
-  #   type: git
-  #   url: https://github.com/ros2/geometry2.git
-  #   version: rolling
-=======
   ros-navigation/nav2_minimal_turtlebot_simulation:
     type: git
     url:  https://github.com/ros-navigation/nav2_minimal_turtlebot_simulation.git
-    version: 1.0.1
->>>>>>> 3e3506f4
+    version: 1.0.1